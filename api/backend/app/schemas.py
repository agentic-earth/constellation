--- conflicted
+++ resolved
@@ -12,11 +12,6 @@
 # User Schemas
 # -------------------
 
-<<<<<<< HEAD
-
-# Custom schema for user creation with password validation
-=======
->>>>>>> b7fa38fa
 class UserCreateInput(BaseModel):
     username: str = Field(..., description="Unique username for the user.")
     email: EmailStr = Field(..., description="Valid email address for the user.")
