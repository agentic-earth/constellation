# constellation-backend/api/backend/app/features/core/services/block_service.py

"""
Block Service Module

This module implements the Block Service using a Repository pattern with Prisma ORM.

Design Pattern:
- Repository Pattern: The BlockService class acts as a repository, encapsulating the data access logic.
- Dependency Injection: The Prisma client is injected via the database singleton.

Key Design Decisions:
1. Use of Dictionaries: We use dictionaries for input data to provide flexibility in the API.
   This allows callers to provide only the necessary fields without needing to construct full objects.

2. Prisma Models: We use Prisma-generated models (Block) for type hinting and as return types.
   This ensures type safety and consistency with the database schema.

3. Raw SQL for Unsupported Types: The `vector` field is managed using raw SQL queries since Prisma does not support it.

4. Error Handling: Exceptions are allowed to propagate, to be handled by the caller.

This approach balances flexibility, type safety, and simplicity, leveraging Prisma's capabilities
while providing a clean API for block operations.
"""
import re
from typing import Optional, List, Dict, Any
from uuid import UUID, uuid4
from datetime import datetime
import asyncio

from prisma.errors import UniqueViolationError
from prisma.models import Block as PrismaBlock
from prisma.models import BlockVector as PrismaBlockVector
from prisma import Prisma
from backend.app.logger import ConstellationLogger
from backend.app.config import settings
import traceback
from haystack_integrations.document_stores.pgvector import PgvectorDocumentStore
from haystack_integrations.components.retrievers.pgvector import PgvectorEmbeddingRetriever
from haystack.document_stores.types import DuplicatePolicy
from haystack import Document
from haystack.utils import Secret

# for test
from backend.app.features.core.services.vector_embedding_service import VectorEmbeddingService

class BlockService:
    def __init__(self):
        self.logger = ConstellationLogger()
        self.document_store = PgvectorDocumentStore(
            connection_string=Secret.from_env_var("DATABASE_URL"),
            table_name="BlockVector",
            embedding_dimension=1536,
            vector_function="cosine_similarity",
            search_strategy="hnsw",
            )
        self.retriever = PgvectorEmbeddingRetriever(document_store=self.document_store)

    async def create_block(self, tx: Prisma, block_data: Dict[str, Any], vector: Optional[List[float]] = None) -> Optional[PrismaBlock]:
        """
        Creates a new block in the database.

        Args:
            tx (Prisma): Prisma transaction client
            block_data (Dict[str, Any]): Dictionary containing block data.
            vector (Optional[List[float]]): Optional vector representation for the block.

        Returns:
            Optional[PrismaBlock]: The created or existing block.
        """
        block_data['block_id'] = str(uuid4())
        block_data['created_at'] = datetime.utcnow()
        block_data['updated_at'] = datetime.utcnow()
        try:
            # Remove 'vector' from block_data since it's unsupported by Prisma
            block_data.pop('vector', None)

            # Create block via Prisma
            created_block = await tx.block.create(data=block_data)
            self.logger.log(
                "BlockService",
                "info",
                "Block created successfully.",
                block_id=created_block.block_id,
                block_name=created_block.name
            )
        except Exception as e:
            self.logger.log("BlockService", "error", f"Failed to create block", error=str(e), traceback=traceback.format_exc())
            return None

        if vector:
            try:
                documents = [Document(id=created_block.block_id, embedding=vector)]
                self.document_store.write_documents(documents, policy=DuplicatePolicy.OVERWRITE)
                self.logger.log("BlockService", "info", f"Vector created for block {created_block.block_id}")
            except Exception as e:
                self.logger.log("BlockService", "error", f"Failed to set vector", error=str(e), traceback=traceback.format_exc())
                raise e

            # # Associate vector using raw SQL
            # vector_success = await self.set_block_vector(tx, created_block.block_id, vector)
            # if vector_success:
            #     self.logger.log(
            #         "BlockService",
            #         "info",
            #         "Vector associated with block successfully.",
            #         block_id=created_block.block_id
            #     )
            # else:
            #     self.logger.log(
            #         "BlockService",
            #         "warning",
            #         "Failed to associate vector with block.",
            #         block_id=created_block.block_id
            #     )

        return created_block

    async def get_block_by_id(self, tx: Prisma, block_id: UUID) -> Optional[PrismaBlock]:
        """
        Retrieves a block by its ID.

        Args:
            tx (Prisma): Prisma transaction client
            block_id (UUID): The ID of the block to retrieve.

        Returns:
            Optional[PrismaBlock]: The retrieved block, or None if not found.
        """
        try:
            block = await tx.block.find_unique(where={"block_id": str(block_id)})

            if block:
                self.logger.log(
                    "BlockService",
                    "info",
                    "Block retrieved successfully.",
                    block_id=block.block_id,
                    block_name=block.name
                )
            else:
                self.logger.log(
                    "BlockService",
                    "warning",
                    "Block not found.",
                    block_id=str(block_id)
                )

            return block
        except Exception as e:
            self.logger.log("BlockService", "error", "Failed to retrieve block by ID", error=str(e))
            return None

    async def get_block_by_name(self, tx: Prisma, name: str) -> Optional[PrismaBlock]:
        """
        Retrieves a block by its name.

        Args:
            tx (Prisma): Prisma transaction client
            name (str): The name of the block to retrieve.

        Returns:
            Optional[PrismaBlock]: The retrieved block, or None if not found.
        """
        try:
            block = await tx.block.find_unique(where={"name": name})

            if block:
                self.logger.log(
                    "BlockService",
                    "info",
                    "Block retrieved successfully by name.",
                    block_id=block.block_id,
                    block_name=block.name
                )
            else:
                self.logger.log(
                    "BlockService",
                    "warning",
                    "Block not found by name.",
                    block_name=name
                )

            return block
        except Exception as e:
            self.logger.log("BlockService", "error", "Failed to retrieve block by name", error=str(e))
            return None

    async def update_block(self, tx: Prisma, block_id: UUID, update_data: Dict[str, Any], vector: Optional[List[float]] = None) -> Optional[PrismaBlock]:
        """
        Updates a block's details.

        Args:
            tx (Prisma): Prisma transaction client
            block_id (UUID): The ID of the block to update.
            update_data (Dict[str, Any]): Dictionary containing fields to update.
            vector (Optional[List[float]]): Optional vector data to update.

        Returns:
            Optional[PrismaBlock]: The updated block.
        """
        try:
            update_data['updated_at'] = datetime.utcnow()

            # Remove 'vector' from update_data since it's unsupported by Prisma
            update_data.pop('vector', None)

            # Update block via Prisma
            updated_block = await tx.block.update(
                where={"block_id": str(block_id)},
                data=update_data
            )

            self.logger.log(
                "BlockService",
                "info",
                "Block updated successfully.",
                block_id=updated_block.block_id,
                updated_fields=list(update_data.keys())
            )
        except Exception as e:
            self.logger.log("BlockService", "error", "Failed to update block", error=str(e))
            return None

        if vector:
            set_vector = await self.set_block_vector(tx, block_id=updated_block.block_id, vector=vector)
            
            # # Update vector using raw SQL
            # vector_success = await self.set_block_vector(tx, updated_block.block_id, vector)
            # if vector_success:
            #     self.logger.log(
            #         "BlockService",
            #         "info",
            #         "Vector updated successfully.",
            #         block_id=updated_block.block_id
            #     )
            # else:
            #     self.logger.log(
            #         "BlockService",
            #         "warning",
            #         "Failed to update vector.",
            #         block_id=updated_block.block_id
            #     )

        return updated_block

    async def delete_block(self, tx: Prisma, block_id: UUID) -> bool:
        """
        Deletes a block from the database.

        Args:
            tx (Prisma): Prisma transaction client
            block_id (UUID): The ID of the block to delete.

        Returns:
            bool: True if deletion was successful, False otherwise.
        """
        try:
            await tx.block.delete(where={"block_id": str(block_id)})

            self.logger.log(
                "BlockService",
                "info",
                "Block deleted successfully.",
                block_id=str(block_id)
            )

            return True
        except Exception as e:
            self.logger.log("BlockService", "error", "Failed to delete block", error=str(e))
            return False

    async def set_block_vector(self, tx: Prisma, block_id: str, vector: List[float]) -> bool:
        """
        Associates or updates a vector representation for a block using raw SQL.

        Args:
            tx (Prisma): Prisma transaction client
            block_id (str): The ID of the block.
            vector (List[float]): The vector data.

        Returns:
            bool: True if operation was successful, False otherwise.
        """
        try:
            documents = [Document(id=block_id, embedding=vector)]
            self.document_store.write_documents(documents, policy=DuplicatePolicy.OVERWRITE)
            self.logger.log("BlockService", "info", f"Vector created for block {block_id}")
            return True
        except Exception as e:
            self.logger.log("BlockService", "error", f"Failed to set vector", error=str(e), traceback=traceback.format_exc())
            return False
        # try:
        #     # Convert the vector list to a PostgreSQL array string
        #     vector_str = ','.join(map(str, vector))

        #     # Execute raw SQL to update the 'vector' field
        #     raw_query = f"""
        #         UPDATE "Block"
        #         SET vector = ARRAY[{vector_str}]::vector, updated_at = NOW()
        #         WHERE block_id = '{block_id}';
        #     """

        #     # await tx.block.query_raw(raw_query)
        #     await tx.execute_raw(raw_query)

        #     return True
        # except Exception as e:
        #     self.logger.log("BlockService", "error", "Failed to set block vector", error=str(e), extra=traceback.format_exc())
        #     return False

    async def get_block_vector(self, tx: Prisma, block_id: str) -> Optional[List[float]]:
        """
        Retrieves the vector representation of a block.

        Args:
            tx (Prisma): Prisma transaction client
            block_id (str): The ID of the block.

        Returns:
            Optional[List[float]]: The vector representation, or None if not found.
        """
        try:
            filters = {
                "field": "id",
                "operator": "==",
                "value": block_id
            }
            documents = self.document_store.filter_documents(filters=filters)
            self.logger.log("BlockService", "info", f"Retrieved block vector - {documents[0].embedding[:5]}... truncated")
            return documents[0].embedding
        except Exception as e:
            self.logger.log("BlockService", "error", f"Failed to retrieve block vector - error={str(e)}")
            return None

<<<<<<< HEAD
    async def search_blocks_by_vector_similarity(self, query_vector: List[float], top_k: int = 10) -> List[Dict[str, Any]]:
=======
        # try:
        #     query = f"""
        #         SELECT vector::text AS vector_text
        #         FROM "Block"
        #         WHERE block_id = '{block_id}';
        #     """
        #     result = await tx.query_raw(query)
            
        #     if result and result[0]['vector_text']:
        #         # Parse the PostgreSQL array string into a list of floats
        #         vector_text = result[0]['vector_text']
        #         # Use regex to extract all float values
        #         vector_values = re.findall(r'-?\d+(?:\.\d+)?', vector_text)
        #         # Convert each value to float
        #         return [float(value) for value in vector_values]
        #     # return None
        # except Exception as e:
        #     self.logger.log("BlockService", "error", f"Failed to retrieve block vector - error={str(e)}")
        #     return None

    async def search_blocks_by_vector_similarity(self, tx: Prisma, query_vector: List[float], top_k: int = 5) -> List[Dict[str, Any]]:
>>>>>>> a2cbe502
        """
        Performs a vector similarity search on blocks.

        Args:
            tx (Prisma): Prisma transaction client
            query_vector (List[float]): The query vector.
            top_k (int): The number of top similar blocks to return.

        Returns:
            List[Dict[str, Any]]: List of similar blocks with their similarity scores.
        """
        try:
<<<<<<< HEAD
            vector_str = ','.join(map(str, query_vector))
            # <=> is the Euclidean Distance operator in PostgreSQL, whereas <#> is the vector Cosine similarity operator.
            query = f"""
                SELECT b.block_id, b.name, b.block_type, b.description, 
                       1 - (b.vector <#> ARRAY[{vector_str}]::vector) AS similarity
                FROM "Block" b
                WHERE b.vector IS NOT NULL
                ORDER BY similarity DESC
                LIMIT {top_k};
            """
            results = await tx.query_raw(query)
=======
            docs = self.retriever.run(
                query_embedding=query_vector, 
                top_k=top_k, 
                vector_function="cosine_similarity"
            )

            result = []
            for doc in docs["documents"]:
                result.append(doc.to_dict())
            return result

            # vector_str = ','.join(map(str, query_vector))
            # query = f"""
            #     SELECT b.block_id, b.name, b.block_type, b.description, 
            #            1 - (b.vector <=> ARRAY[{vector_str}]::vector) as similarity
            #     FROM "Block" b
            #     WHERE b.vector IS NOT NULL
            #     ORDER BY similarity DESC
            #     LIMIT {top_k};
            # """
            # results = await tx.query_raw(query)
>>>>>>> a2cbe502
            
            # return [
            #     {
            #         "block_id": str(row['block_id']),
            #         "name": row['name'],
            #         "block_type": row['block_type'],
            #         "description": row['description'],
            #         "similarity": float(row['similarity'])
            #     }
            #     for row in results
            # ]
        except Exception as e:
            self.logger.log("BlockService", "error", "Failed to perform vector similarity search", error=str(e))
            self.logger.log("BlockService", "error", "Failed to perform vector similarity search", extra=traceback.format_exc())
            return None

    async def get_all_vectors(self, tx: Prisma) -> List[List[float]]:
        """
        Retrieves all vector representations for blocks using raw SQL.

        Args:
            tx (Prisma): Prisma transaction client

        Returns:
            List[List[float]]: A list of all vector representations.
        """
        try:
            raw_query = """
                SELECT block_id, vector
                FROM "Block"
                WHERE vector IS NOT NULL;
            """

            results = await tx.execute_raw(raw_query)

            vectors = [row['vector'] for row in results]

            self.logger.log(
                "BlockService",
                "info",
                f"Retrieved {len(vectors)} vectors for blocks."
            )

            return vectors
        except Exception as e:
            self.logger.log("BlockService", "error", "Failed to retrieve all vectors", error=str(e))
            return []

async def main():
    """
    Main function to demonstrate and test the BlockService functionality.
    """
    print("Starting BlockService test...")

    print("Connecting to the database...")
    prisma = Prisma(datasource={"url": str(settings.DATABASE_URL)})
    await prisma.connect()
    print("Database connected successfully.")

    block_service = BlockService()

    try:
        async with prisma.tx(timeout=10000) as tx:
            # Step 1: Create a new block without vector
            print("\nCreating a new block without vector...")
            new_block_data = {
                "name": "TestBlock1",
                "block_type": "dataset",
                "description": "This is a test block without vector."
            }
            block1_vector = await VectorEmbeddingService().generate_text_embedding("There are over 7,000 languages spoken around the world today.")
            created_block = await block_service.create_block(tx, new_block_data, vector=block1_vector)
            if created_block:
                print(f"Created block: {created_block.block_id}")
            else:
                print(f"Failed to create block '{new_block_data['name']}'.")

            # Step 2: Create a new block with vector
            print("\nCreating a new block with vector...")
            new_block_with_vector_data = {
                "name": "TestBlock3",
                "block_type": "model",  
                "description": "This is a test block with vector."
            }

            block2_vector = await VectorEmbeddingService().generate_text_embedding("Elephants have been observed to behave in a way that indicates a high level of self-awareness, such as recognizing themselves in mirrors.")
            created_block_with_vector = await block_service.create_block(tx, new_block_with_vector_data, vector=block2_vector)
            if created_block_with_vector:
                print(f"Created block with vector: {created_block_with_vector.block_id}")
            else:
                print(f"Failed to create block '{new_block_with_vector_data['name']}'.")

            if created_block_with_vector:
                block_id = created_block_with_vector.block_id

                # Step 3: Retrieve block by ID
                print(f"\nRetrieving block with ID: {block_id}")
                retrieved_block = await block_service.get_block_by_id(tx, UUID(block_id))
                print(f"Retrieved block: {retrieved_block}")

                # Step 4: Retrieve block by Name
                print(f"\nRetrieving block with name: {created_block_with_vector.name}")
                block_by_name = await block_service.get_block_by_name(tx, created_block_with_vector.name)
                print(f"Retrieved block by name: {block_by_name}")

                # Step 5: Update block
                print(f"\nUpdating block with ID: {block_id}")
                update_data = {"description": "Updated description for TestBlock4."}
                updated_block = await block_service.update_block(tx, UUID(block_id), update_data)
                print(f"Updated block: {updated_block}")

                # Step 6: Associate a new vector to the block
                print(f"\nAssociating a new vector to block with ID: {block_id}")
                update_block2_vector = await VectorEmbeddingService().generate_text_embedding("In certain parts of the world, like the Maldives, Puerto Rico, and San Diego, you can witness the phenomenon of bioluminescent waves.")
                vector_success = await block_service.set_block_vector(tx, block_id, update_block2_vector)
                print(f"Vector associated: {vector_success}")

                # Step 7: Retrieve block vector
                print(f"\nRetrieving vector for block with ID: {block_id}")
                block_vector = await block_service.get_block_vector(tx, block_id)
                print(f"Retrieved vector: {block_vector[:5]}... truncated")

                # Step 8: Perform a vector similarity search
                print("\nPerforming vector similarity search...")
                query_vector = await VectorEmbeddingService().generate_text_embedding("languages")
                similar_blocks = await block_service.search_blocks_by_vector_similarity(tx, query_vector, top_k=5)
                print(f"Similar blocks: \n")
                print(f"1. id: {similar_blocks[0]["id"]}, score: {similar_blocks[0]["score"]}\n")
                print(f"2. id: {similar_blocks[1]["id"]}, score: {similar_blocks[1]["score"]}")

                # Step 9: Delete block
                print(f"\nDeleting block with ID: {block_id}")
                deleted = await block_service.delete_block(tx, UUID(block_id))
                print(f"Block deleted: {deleted}")

            # Step 10: List all blocks
            print("\nListing all blocks...")
            all_blocks = await tx.block.find_many()
            print(f"Total blocks: {len(all_blocks)}")
            for block in all_blocks:
                print(f"- Block ID: {block.block_id}, Name: {block.name}, Type: {block.block_type}, Description: {block.description}")
            
            # Step 11: Clean up
            await tx.block.delete_many()

    except Exception as e:
        print(f"An error occurred: {e}")
        import traceback
        print(traceback.format_exc())

    finally:
        print("\nDisconnecting from the database...")
        await prisma.disconnect()
        print("Database disconnected.")

if __name__ == "__main__":
    asyncio.run(main())<|MERGE_RESOLUTION|>--- conflicted
+++ resolved
@@ -334,31 +334,7 @@
             self.logger.log("BlockService", "error", f"Failed to retrieve block vector - error={str(e)}")
             return None
 
-<<<<<<< HEAD
     async def search_blocks_by_vector_similarity(self, query_vector: List[float], top_k: int = 10) -> List[Dict[str, Any]]:
-=======
-        # try:
-        #     query = f"""
-        #         SELECT vector::text AS vector_text
-        #         FROM "Block"
-        #         WHERE block_id = '{block_id}';
-        #     """
-        #     result = await tx.query_raw(query)
-            
-        #     if result and result[0]['vector_text']:
-        #         # Parse the PostgreSQL array string into a list of floats
-        #         vector_text = result[0]['vector_text']
-        #         # Use regex to extract all float values
-        #         vector_values = re.findall(r'-?\d+(?:\.\d+)?', vector_text)
-        #         # Convert each value to float
-        #         return [float(value) for value in vector_values]
-        #     # return None
-        # except Exception as e:
-        #     self.logger.log("BlockService", "error", f"Failed to retrieve block vector - error={str(e)}")
-        #     return None
-
-    async def search_blocks_by_vector_similarity(self, tx: Prisma, query_vector: List[float], top_k: int = 5) -> List[Dict[str, Any]]:
->>>>>>> a2cbe502
         """
         Performs a vector similarity search on blocks.
 
@@ -371,7 +347,6 @@
             List[Dict[str, Any]]: List of similar blocks with their similarity scores.
         """
         try:
-<<<<<<< HEAD
             vector_str = ','.join(map(str, query_vector))
             # <=> is the Euclidean Distance operator in PostgreSQL, whereas <#> is the vector Cosine similarity operator.
             query = f"""
@@ -383,29 +358,6 @@
                 LIMIT {top_k};
             """
             results = await tx.query_raw(query)
-=======
-            docs = self.retriever.run(
-                query_embedding=query_vector, 
-                top_k=top_k, 
-                vector_function="cosine_similarity"
-            )
-
-            result = []
-            for doc in docs["documents"]:
-                result.append(doc.to_dict())
-            return result
-
-            # vector_str = ','.join(map(str, query_vector))
-            # query = f"""
-            #     SELECT b.block_id, b.name, b.block_type, b.description, 
-            #            1 - (b.vector <=> ARRAY[{vector_str}]::vector) as similarity
-            #     FROM "Block" b
-            #     WHERE b.vector IS NOT NULL
-            #     ORDER BY similarity DESC
-            #     LIMIT {top_k};
-            # """
-            # results = await tx.query_raw(query)
->>>>>>> a2cbe502
             
             # return [
             #     {
