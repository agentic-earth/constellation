# constellation-backend/api/backend/app/features/core/services/block_service.py

"""
Block Service Module

This module implements the Block Service using a Repository pattern with Prisma ORM.

Design Pattern:
- Repository Pattern: The BlockService class acts as a repository, encapsulating the data access logic.
- Dependency Injection: The Prisma client is injected via the database singleton.

Key Design Decisions:
1. Use of Dictionaries: We use dictionaries for input data to provide flexibility in the API.
   This allows callers to provide only the necessary fields without needing to construct full objects.

2. Prisma Models: We use Prisma-generated models (Block) for type hinting and as return types.
   This ensures type safety and consistency with the database schema.

3. Raw SQL for Unsupported Types: The `vector` field is managed using raw SQL queries since Prisma does not support it.

4. Error Handling: Exceptions are allowed to propagate, to be handled by the caller.

This approach balances flexibility, type safety, and simplicity, leveraging Prisma's capabilities
while providing a clean API for block operations.
"""
import re
from typing import Optional, List, Dict, Any
from uuid import UUID, uuid4
from datetime import datetime, timezone
import asyncio

from prisma.errors import UniqueViolationError
from prisma.models import Block as PrismaBlock
from prisma.models import BlockVector as PrismaBlockVector
from prisma import Prisma
from backend.app.logger import ConstellationLogger
from backend.app.config import settings
import traceback

# haystack pgvector
from haystack_integrations.document_stores.pgvector import PgvectorDocumentStore
from haystack_integrations.components.retrievers.pgvector import PgvectorEmbeddingRetriever
from haystack.document_stores.types import DuplicatePolicy
from haystack import Document
from haystack.utils import Secret

# for test
from backend.app.features.core.services.vector_embedding_service import VectorEmbeddingService

class BlockService:
    def __init__(self):
        self.logger = ConstellationLogger()
        self.document_store = PgvectorDocumentStore(
            connection_string=Secret.from_env_var("DATABASE_URL"),
            table_name="BlockVector",
            embedding_dimension=1536,
            vector_function="cosine_similarity",
            search_strategy="hnsw",
            )
        self.retriever = PgvectorEmbeddingRetriever(document_store=self.document_store)

    async def create_block(self, tx: Prisma, block_data: Dict[str, Any], vector: Optional[List[float]] = None) -> Optional[PrismaBlock]:
        """
        Creates a new block in the database.

        Args:
            tx (Prisma): Prisma transaction client
            block_data (Dict[str, Any]): Dictionary containing block data.
            vector (Optional[List[float]]): Optional vector representation for the block.

        Returns:
            Optional[PrismaBlock]: The created or existing block.
        """
        block_data['block_id'] = str(uuid4())
        block_data['created_at'] = datetime.now(timezone.utc)
        block_data['updated_at'] = datetime.now(timezone.utc)
        try:
            # Remove 'vector' from block_data since it's unsupported by Prisma
            block_data.pop('vector', None)

            # Create block via Prisma
            created_block = await tx.block.create(data=block_data)
            self.logger.log(
                "BlockService",
                "info",
                "Block created successfully.",
                block_id=created_block.block_id,
                block_name=created_block.name
            )
        except Exception as e:
            self.logger.log("BlockService", "error", f"Failed to create block", error=str(e), traceback=traceback.format_exc())
            return None

        if vector:
            try:
                documents = [Document(id=created_block.block_id, embedding=vector)]
                self.document_store.write_documents(documents, policy=DuplicatePolicy.OVERWRITE)
                self.logger.log("BlockService", "info", f"Vector created for block {created_block.block_id}")
            except Exception as e:
                self.logger.log("BlockService", "error", f"Failed to set vector", error=str(e), traceback=traceback.format_exc())
                return None

            # # Associate vector using raw SQL
            # vector_success = await self.set_block_vector(tx, created_block.block_id, vector)
            # if vector_success:
            #     self.logger.log(
            #         "BlockService",
            #         "info",
            #         "Vector associated with block successfully.",
            #         block_id=created_block.block_id
            #     )
            # else:
            #     self.logger.log(
            #         "BlockService",
            #         "warning",
            #         "Failed to associate vector with block.",
            #         block_id=created_block.block_id
            #     )

        return created_block

    async def get_block_by_id(self, tx: Prisma, block_id: UUID) -> Optional[PrismaBlock]:
        """
        Retrieves a block by its ID.

        Args:
            tx (Prisma): Prisma transaction client
            block_id (UUID): The ID of the block to retrieve.

        Returns:
            Optional[PrismaBlock]: The retrieved block, or None if not found.
        """
        try:
            block = await tx.block.find_unique(where={"block_id": str(block_id)}, include={"paper": True})

            if block:
                self.logger.log(
                    "BlockService",
                    "info",
                    "Block retrieved successfully.",
                    block_id=block.block_id,
                    block_name=block.name
                )
            else:
                self.logger.log(
                    "BlockService",
                    "warning",
                    "Block not found.",
                    block_id=str(block_id)
                )

            return block
        except Exception as e:
            self.logger.log("BlockService", "error", "Failed to retrieve block by ID", error=str(e))
            return None

    async def get_block_by_name(self, tx: Prisma, name: str) -> Optional[PrismaBlock]:
        """
        Retrieves a block by its name.

        Args:
            tx (Prisma): Prisma transaction client
            name (str): The name of the block to retrieve.

        Returns:
            Optional[PrismaBlock]: The retrieved block, or None if not found.
        """
        try:
            block = await tx.block.find_unique(where={"name": name}, include={"paper": True})

            if block:
                self.logger.log(
                    "BlockService",
                    "info",
                    "Block retrieved successfully by name.",
                    block_id=block.block_id,
                    block_name=block.name
                )
            else:
                self.logger.log(
                    "BlockService",
                    "warning",
                    "Block not found by name.",
                    block_name=name
                )

            return block
        except Exception as e:
            self.logger.log("BlockService", "error", "Failed to retrieve block by name", error=str(e))
            return None

    async def update_block(self, tx: Prisma, block_id: UUID, update_data: Dict[str, Any], vector: Optional[List[float]] = None) -> Optional[PrismaBlock]:
        """
        Updates a block's details.

        Args:
            tx (Prisma): Prisma transaction client
            block_id (UUID): The ID of the block to update.
            update_data (Dict[str, Any]): Dictionary containing fields to update.
            vector (Optional[List[float]]): Optional vector data to update.

        Returns:
            Optional[PrismaBlock]: The updated block.
        """
        try:
            update_data['updated_at'] = datetime.utcnow()

            # Remove 'vector' from update_data since it's unsupported by Prisma
            update_data.pop('vector', None)

            # Update block via Prisma
            updated_block = await tx.block.update(
                where={"block_id": str(block_id)},
                data=update_data
            )

            self.logger.log(
                "BlockService",
                "info",
                "Block updated successfully.",
                block_id=updated_block.block_id,
                updated_fields=list(update_data.keys())
            )
        except Exception as e:
            self.logger.log("BlockService", "error", "Failed to update block", error=str(e))
            return None

        if vector:
            set_vector = await self.set_block_vector(tx, block_id=updated_block.block_id, vector=vector)
            
            # # Update vector using raw SQL
            # vector_success = await self.set_block_vector(tx, updated_block.block_id, vector)
            # if vector_success:
            #     self.logger.log(
            #         "BlockService",
            #         "info",
            #         "Vector updated successfully.",
            #         block_id=updated_block.block_id
            #     )
            # else:
            #     self.logger.log(
            #         "BlockService",
            #         "warning",
            #         "Failed to update vector.",
            #         block_id=updated_block.block_id
            #     )

        return updated_block

    async def delete_block(self, tx: Prisma, block_id: UUID) -> bool:
        """
        Deletes a block from the database.

        Args:
            tx (Prisma): Prisma transaction client
            block_id (UUID): The ID of the block to delete.

        Returns:
            bool: True if deletion was successful, False otherwise.
        """
        try:
            await tx.block.delete(where={"block_id": str(block_id)})

            self.logger.log(
                "BlockService",
                "info",
                "Block deleted successfully.",
                block_id=str(block_id)
            )

            return True
        except Exception as e:
            self.logger.log("BlockService", "error", "Failed to delete block", error=str(e))
            return False

    async def set_block_vector(self, tx: Prisma, block_id: str, vector: List[float]) -> bool:
        """
        Associates or updates a vector representation for a block using raw SQL.

        Args:
            tx (Prisma): Prisma transaction client
            block_id (str): The ID of the block.
            vector (List[float]): The vector data.

        Returns:
            bool: True if operation was successful, False otherwise.
        """
        try:
            documents = [Document(id=block_id, embedding=vector)]
            self.document_store.write_documents(documents, policy=DuplicatePolicy.OVERWRITE)
            self.logger.log("BlockService", "info", f"Vector created for block {block_id}")
            return True
        except Exception as e:
            self.logger.log("BlockService", "error", f"Failed to set vector", error=str(e), traceback=traceback.format_exc())
            return False
        # try:
        #     # Convert the vector list to a PostgreSQL array string
        #     vector_str = ','.join(map(str, vector))

        #     # Execute raw SQL to update the 'vector' field
        #     raw_query = f"""
        #         UPDATE "Block"
        #         SET vector = ARRAY[{vector_str}]::vector, updated_at = NOW()
        #         WHERE block_id = '{block_id}';
        #     """

        #     # await tx.block.query_raw(raw_query)
        #     await tx.execute_raw(raw_query)

        #     return True
        # except Exception as e:
        #     self.logger.log("BlockService", "error", "Failed to set block vector", error=str(e), extra=traceback.format_exc())
        #     return False

    async def get_block_vector(self, tx: Prisma, block_id: str) -> Optional[List[float]]:
        """
        Retrieves the vector representation of a block.

        Args:
            tx (Prisma): Prisma transaction client
            block_id (str): The ID of the block.

        Returns:
            Optional[List[float]]: The vector representation, or None if not found.
        """
        try:
            filters = {
                "field": "id",
                "operator": "==",
                "value": block_id
            }
            documents = self.document_store.filter_documents(filters=filters)
            self.logger.log("BlockService", "info", f"Retrieved block vector - {documents[0].embedding[:5]}... truncated")
            return documents[0].embedding
        except Exception as e:
            self.logger.log("BlockService", "error", f"Failed to retrieve block vector - error={str(e)}")
            return None

        # try:
        #     query = f"""
        #         SELECT vector::text AS vector_text
        #         FROM "Block"
        #         WHERE block_id = '{block_id}';
        #     """
        #     result = await tx.query_raw(query)
            
        #     if result and result[0]['vector_text']:
        #         # Parse the PostgreSQL array string into a list of floats
        #         vector_text = result[0]['vector_text']
        #         # Use regex to extract all float values
        #         vector_values = re.findall(r'-?\d+(?:\.\d+)?', vector_text)
        #         # Convert each value to float
        #         return [float(value) for value in vector_values]
        #     # return None
        # except Exception as e:
        #     self.logger.log("BlockService", "error", f"Failed to retrieve block vector - error={str(e)}")
        #     return None

<<<<<<< HEAD
    async def search_blocks_by_vector_similarity(self, query_vector: List[float], top_k: int = 5) -> List[Dict[str, Any]]:
=======
    async def search_blocks_by_vector_similarity(self, tx: Prisma, query_vector: List[float], top_k: int = 5) -> List[PrismaBlock]:
>>>>>>> 1deb44cd
        """
        Performs a vector similarity search on blocks.

        Args:
            tx (Prisma): Prisma transaction client
            query_vector (List[float]): The query vector.
            top_k (int): The number of top similar blocks to return.

        Returns:
            List[PrismaBlock]: List of similar blocks.
        """
        try:
            docs = self.retriever.run(
                query_embedding=query_vector, 
                top_k=top_k, 
                vector_function="cosine_similarity"
            )

<<<<<<< HEAD
            return [doc.to_dict() for doc in docs["documents"]]
=======
            blocks = []

            for doc in docs["documents"]:
                block = await self.get_block_by_id(tx, doc.id)
                blocks.append(block)

            return blocks
>>>>>>> 1deb44cd

            # vector_str = ','.join(map(str, query_vector))
            # query = f"""
            #     SELECT b.block_id, b.name, b.block_type, b.description, 
            #            1 - (b.vector <=> ARRAY[{vector_str}]::vector) as similarity
            #     FROM "Block" b
            #     WHERE b.vector IS NOT NULL
            #     ORDER BY similarity DESC
            #     LIMIT {top_k};
            # """
            # results = await tx.query_raw(query)
            
            # return [
            #     {
            #         "block_id": str(row['block_id']),
            #         "name": row['name'],
            #         "block_type": row['block_type'],
            #         "description": row['description'],
            #         "similarity": float(row['similarity'])
            #     }
            #     for row in results
            # ]
        except Exception as e:
            self.logger.log("BlockService", "error", "Failed to perform vector similarity search", error=str(e), extra=traceback.format_exc())
            return None

    async def get_all_vectors(self, tx: Prisma) -> List[List[float]]:
        """
        Retrieves all vector representations for blocks using raw SQL.

        Args:
            tx (Prisma): Prisma transaction client

        Returns:
            List[List[float]]: A list of all vector representations.
        """
        try:
            raw_query = """
                SELECT block_id, vector
                FROM "Block"
                WHERE vector IS NOT NULL;
            """

            results = await tx.execute_raw(raw_query)

            vectors = [row['vector'] for row in results]

            self.logger.log(
                "BlockService",
                "info",
                f"Retrieved {len(vectors)} vectors for blocks."
            )

            return vectors
        except Exception as e:
            self.logger.log("BlockService", "error", "Failed to retrieve all vectors", error=str(e))
            return []

async def main():
    """
    Main function to demonstrate and test the BlockService functionality.
    """
    print("Starting BlockService test...")

    print("Connecting to the database...")
    prisma = Prisma(datasource={"url": str(settings.DATABASE_URL)})
    await prisma.connect()
    print("Database connected successfully.")

    block_service = BlockService()

    try:
        async with prisma.tx(timeout=10000) as tx:
            # Step 1: Create a new block without vector
            print("\nCreating a new block without vector...")
            new_block_data = {
                "name": "TestBlock1",
                "block_type": "dataset",
                "description": "This is a test block without vector."
            }
            block1_vector = await VectorEmbeddingService().generate_text_embedding("There are over 7,000 languages spoken around the world today.")
            created_block = await block_service.create_block(tx, new_block_data, vector=block1_vector)
            if created_block:
                print(f"Created block: {created_block.block_id}")
            else:
                print(f"Failed to create block '{new_block_data['name']}'.")

            # Step 2: Create a new block with vector
            print("\nCreating a new block with vector...")
            new_block_with_vector_data = {
                "name": "TestBlock3",
                "block_type": "model",  
                "description": "This is a test block with vector."
            }

            block2_vector = await VectorEmbeddingService().generate_text_embedding("Elephants have been observed to behave in a way that indicates a high level of self-awareness, such as recognizing themselves in mirrors.")
            created_block_with_vector = await block_service.create_block(tx, new_block_with_vector_data, vector=block2_vector)
            if created_block_with_vector:
                print(f"Created block with vector: {created_block_with_vector.block_id}")
            else:
                print(f"Failed to create block '{new_block_with_vector_data['name']}'.")

            if created_block_with_vector:
                block_id = created_block_with_vector.block_id

                # Step 3: Retrieve block by ID
                print(f"\nRetrieving block with ID: {block_id}")
                retrieved_block = await block_service.get_block_by_id(tx, UUID(block_id))
                print(f"Retrieved block: {retrieved_block}")

                # Step 4: Retrieve block by Name
                print(f"\nRetrieving block with name: {created_block_with_vector.name}")
                block_by_name = await block_service.get_block_by_name(tx, created_block_with_vector.name)
                print(f"Retrieved block by name: {block_by_name}")

                # Step 5: Update block
                print(f"\nUpdating block with ID: {block_id}")
                update_data = {"description": "Updated description for TestBlock4."}
                updated_block = await block_service.update_block(tx, UUID(block_id), update_data)
                print(f"Updated block: {updated_block}")

                # Step 6: Associate a new vector to the block
                print(f"\nAssociating a new vector to block with ID: {block_id}")
                update_block2_vector = await VectorEmbeddingService().generate_text_embedding("In certain parts of the world, like the Maldives, Puerto Rico, and San Diego, you can witness the phenomenon of bioluminescent waves.")
                vector_success = await block_service.set_block_vector(tx, block_id, update_block2_vector)
                print(f"Vector associated: {vector_success}")

                # Step 7: Retrieve block vector
                print(f"\nRetrieving vector for block with ID: {block_id}")
                block_vector = await block_service.get_block_vector(tx, block_id)
                print(f"Retrieved vector: {block_vector[:5]}... truncated")

                # Step 8: Perform a vector similarity search
                print("\nPerforming vector similarity search...")
                query_vector = await VectorEmbeddingService().generate_text_embedding("languages")
                similar_blocks = await block_service.search_blocks_by_vector_similarity(tx, query_vector, top_k=5)
                print(f"Similar blocks: \n")
                print(f"1. id: {similar_blocks[0]["id"]}, score: {similar_blocks[0]["score"]}\n")
                print(f"2. id: {similar_blocks[1]["id"]}, score: {similar_blocks[1]["score"]}")

                # Step 9: Delete block
                print(f"\nDeleting block with ID: {block_id}")
                deleted = await block_service.delete_block(tx, UUID(block_id))
                print(f"Block deleted: {deleted}")

            # Step 10: List all blocks
            print("\nListing all blocks...")
            all_blocks = await tx.block.find_many()
            print(f"Total blocks: {len(all_blocks)}")
            for block in all_blocks:
                print(f"- Block ID: {block.block_id}, Name: {block.name}, Type: {block.block_type}, Description: {block.description}")
            
            # Step 11: Clean up
            await tx.block.delete_many()

    except Exception as e:
        print(f"An error occurred: {e}")
        import traceback
        print(traceback.format_exc())

    finally:
        print("\nDisconnecting from the database...")
        await prisma.disconnect()
        print("Database disconnected.")

if __name__ == "__main__":
    asyncio.run(main())<|MERGE_RESOLUTION|>--- conflicted
+++ resolved
@@ -356,11 +356,7 @@
         #     self.logger.log("BlockService", "error", f"Failed to retrieve block vector - error={str(e)}")
         #     return None
 
-<<<<<<< HEAD
-    async def search_blocks_by_vector_similarity(self, query_vector: List[float], top_k: int = 5) -> List[Dict[str, Any]]:
-=======
     async def search_blocks_by_vector_similarity(self, tx: Prisma, query_vector: List[float], top_k: int = 5) -> List[PrismaBlock]:
->>>>>>> 1deb44cd
         """
         Performs a vector similarity search on blocks.
 
@@ -379,9 +375,6 @@
                 vector_function="cosine_similarity"
             )
 
-<<<<<<< HEAD
-            return [doc.to_dict() for doc in docs["documents"]]
-=======
             blocks = []
 
             for doc in docs["documents"]:
@@ -389,7 +382,6 @@
                 blocks.append(block)
 
             return blocks
->>>>>>> 1deb44cd
 
             # vector_str = ','.join(map(str, query_vector))
             # query = f"""
