# constellation-backend/api/backend/app/features/core/services/block_service.py

"""
Block Service Module

This module implements the Block Service using a Repository pattern with Prisma ORM.

Design Pattern:
- Repository Pattern: The BlockService class acts as a repository, encapsulating the data access logic.
- Dependency Injection: The Prisma client is injected via the database singleton.

Key Design Decisions:
1. Use of Dictionaries: We use dictionaries for input data to provide flexibility in the API.
   This allows callers to provide only the necessary fields without needing to construct full objects.

2. Prisma Models: We use Prisma-generated models (Block) for type hinting and as return types.
   This ensures type safety and consistency with the database schema.

3. Raw SQL for Unsupported Types: The `vector` field is managed using raw SQL queries since Prisma does not support it.

4. Error Handling: Exceptions are allowed to propagate, to be handled by the caller.

This approach balances flexibility, type safety, and simplicity, leveraging Prisma's capabilities
while providing a clean API for block operations.
"""
import re
from typing import Optional, List, Dict, Any
from uuid import UUID, uuid4
from datetime import datetime
import asyncio
from app.config import settings

from prisma.errors import UniqueViolationError
from prisma.models import Block as PrismaBlock
from prisma import Prisma
from backend.app.logger import ConstellationLogger
import traceback
class BlockService:
    def __init__(self):
        self.logger = ConstellationLogger()
        self.embedding_model = SentenceTransformer('all-MiniLM-L6-v2')
    
    async def connect(self):
        await self.prisma.connect()

    async def disconnect(self):
        await self.prisma.disconnect()

    async def generate_embedding(self, text: str) -> List[float]:
        """
        Generates a vector embedding for the provided text.

        Args:
            text (str): The text to generate an embedding for.

        Returns:
            List[float]: The generated vector.
        """
        loop = asyncio.get_event_loop()
        return await loop.run_in_executor(None, self.embedding_model.encode, text)

    async def create_block(self, tx: Prisma, block_data: Dict[str, Any], vector: Optional[List[float]] = None) -> Optional[PrismaBlock]:
        """
        Creates a new block in the database.

        Args:
            tx (Prisma): Prisma transaction client
            block_data (Dict[str, Any]): Dictionary containing block data.
            vector (Optional[List[float]]): Optional vector representation for the block.

        Returns:
            Optional[PrismaBlock]: The created or existing block.
        """
        block_data['block_id'] = str(uuid4())
        block_data['created_at'] = datetime.utcnow()
        block_data['updated_at'] = datetime.utcnow()
        
        try:
            # Generate embedding if text is provided and vector is not
            # Remove block_id from block_data if it's there
            block_data.pop('block_id', None)

            if 'block_type' in block_data:
                block_data['block_type'] = str(block_data['block_type']) 

            # Create block via Prisma
            created_block = await tx.block.create(data=block_data)
            self.logger.log(
                "BlockService",
                "info",
                "Block created successfully.",
                block_id=created_block.block_id,
                block_name=created_block.name
            )
        except Exception as e:
            self.logger.log("BlockService", "error", f"Failed to create block", error=str(e), traceback=traceback.format_exc())
            return None

        if vector:
            # Associate vector using raw SQL
            vector_success = await self.set_block_vector(tx, created_block.block_id, vector)
            if vector_success:
                self.logger.log(
                    "BlockService",
                    "info",
                    "Vector associated with block successfully.",
                    block_id=created_block.block_id
                )
            else:
                self.logger.log(
                    "BlockService",
                    "warning",
                    "Failed to associate vector with block.",
                    block_id=created_block.block_id
                )

        return created_block

    async def get_block_by_id(self, tx: Prisma, block_id: UUID) -> Optional[PrismaBlock]:
        """
        Retrieves a block by its ID.

        Args:
            tx (Prisma): Prisma transaction client
            block_id (UUID): The ID of the block to retrieve.

        Returns:
            Optional[PrismaBlock]: The retrieved block, or None if not found.
        """
        try:
            block = await tx.block.find_unique(where={"block_id": str(block_id)})

            if block:
                self.logger.log(
                    "BlockService",
                    "info",
                    "Block retrieved successfully.",
                    block_id=block.block_id,
                    block_name=block.name
                )
            else:
                self.logger.log(
                    "BlockService",
                    "warning",
                    "Block not found.",
                    block_id=str(block_id)
                )

            return block
        except Exception as e:
            self.logger.log("BlockService", "error", "Failed to retrieve block by ID", error=str(e))
            return None

    async def get_block_by_name(self, tx: Prisma, name: str) -> Optional[PrismaBlock]:
        """
        Retrieves a block by its name.

        Args:
            tx (Prisma): Prisma transaction client
            name (str): The name of the block to retrieve.

        Returns:
            Optional[PrismaBlock]: The retrieved block, or None if not found.
        """
        try:
            block = await tx.block.find_unique(where={"name": name})

            if block:
                self.logger.log(
                    "BlockService",
                    "info",
                    "Block retrieved successfully by name.",
                    block_id=block.block_id,
                    block_name=block.name
                )
            else:
                self.logger.log(
                    "BlockService",
                    "warning",
                    "Block not found by name.",
                    block_name=name
                )

            return block
        except Exception as e:
            self.logger.log("BlockService", "error", "Failed to retrieve block by name", error=str(e))
            return None

    async def update_block(self, tx: Prisma, block_id: UUID, update_data: Dict[str, Any], vector: Optional[List[float]] = None) -> Optional[PrismaBlock]:
        """
        Updates a block's details.

        Args:
            tx (Prisma): Prisma transaction client
            block_id (UUID): The ID of the block to update.
            update_data (Dict[str, Any]): Dictionary containing fields to update.
            vector (Optional[List[float]]): Optional vector data to update.

        Returns:
            Optional[PrismaBlock]: The updated block.
        """
        try:
            update_data['updated_at'] = datetime.utcnow()

            # Generate new embedding if text is updated and vector is not provided
            if 'text' in update_data and not vector:
                vector = await self.generate_embedding(update_data['text'])

            # Remove 'vector' from update_data since it's unsupported by Prisma
            update_vector = update_data.pop('vector', None)

            # Update block via Prisma
            updated_block = await tx.block.update(
                where={"block_id": str(block_id)},
                data=update_data
            )

            if update_vector:
                # Update vector using existing set_block_vector method
                vector_success = await self.set_block_vector(updated_block.block_id, update_vector)
                if vector_success:
                    self.logger.log(
                        "BlockService",
                        "info",
                        "Vector updated successfully.",
                        block_id=updated_block.block_id
                    )
                else:
                    self.logger.log(
                        "BlockService",
                        "warning",
                        "Failed to update vector.",
                        block_id=updated_block.block_id
                    )

            self.logger.log(
                "BlockService",
                "info",
                "Block updated successfully.",
                block_id=updated_block.block_id,
                updated_fields=list(update_data.keys())
            )
            return updated_block
        except Exception as e:
            self.logger.log("BlockService", "error", "Failed to update block", error=str(e))
            return None

        if vector:
            # Update vector using raw SQL
            vector_success = await self.set_block_vector(tx, updated_block.block_id, vector)
            if vector_success:
                self.logger.log(
                    "BlockService",
                    "info",
                    "Vector updated successfully.",
                    block_id=updated_block.block_id
                )
            else:
                self.logger.log(
                    "BlockService",
                    "warning",
                    "Failed to update vector.",
                    block_id=updated_block.block_id
                )

        return updated_block

    async def delete_block(self, tx: Prisma, block_id: UUID) -> bool:
        """
        Deletes a block from the database.

        Args:
            tx (Prisma): Prisma transaction client
            block_id (UUID): The ID of the block to delete.

        Returns:
            bool: True if deletion was successful, False otherwise.
        """
        try:
            await tx.block.delete(where={"block_id": str(block_id)})

            self.logger.log(
                "BlockService",
                "info",
                "Block deleted successfully.",
                block_id=str(block_id)
            )

            return True
        except Exception as e:
            self.logger.log("BlockService", "error", "Failed to delete block", error=str(e))
            return False

    async def set_block_vector(self, tx: Prisma, block_id: str, vector: List[float]) -> bool:
        """
        Associates or updates a vector representation for a block using raw SQL.

        Args:
            tx (Prisma): Prisma transaction client
            block_id (str): The ID of the block.
            vector (List[float]): The vector data.

        Returns:
            bool: True if operation was successful, False otherwise.
        """
        try:
            vector_str = ','.join(map(str, vector))

            # Execute raw SQL to update the 'vector' field
            raw_query = f"""
                UPDATE "Block"
                SET vector = ARRAY[{vector_str}]::vector, updated_at = NOW()
                WHERE block_id = '{block_id}';
            """

            # await tx.block.query_raw(raw_query)
            await tx.execute_raw(raw_query)

            return True
        except Exception as e:
            print(f"Error in set_block_vector: {str(e)}")
            return False

    async def get_block_vector(self, tx: Prisma, block_id: str) -> Optional[List[float]]:
        """
        Retrieves the vector representation of a block.

        Args:
            tx (Prisma): Prisma transaction client
            block_id (str): The ID of the block.

        Returns:
            Optional[List[float]]: The vector representation, or None if not found.
        """
        try:
            query = f"""
                SELECT vector::text AS vector_text
                FROM "Block"
                WHERE block_id = '{block_id}';
            """
            result = await tx.query_raw(query)
            
            if result and result[0]['vector_text']:
                # Parse the PostgreSQL array string into a list of floats
                vector_text = result[0]['vector_text']
                # Use regex to extract all float values
                vector_values = re.findall(r'-?\d+(?:\.\d+)?', vector_text)
                # Convert each value to float
                return [float(value) for value in vector_values]
            # return None
        except Exception as e:
            print(f"Error in get_block_vector: {str(e)}")
            return None

<<<<<<< HEAD
    async def search_blocks_by_vector_similarity(self, query_vector: List[float], top_k: int = 10) -> List[Dict[str, Any]]:
=======
    async def search_blocks_by_vector_similarity(self, tx: Prisma, query_vector: List[float], top_k: int = 5) -> List[Dict[str, Any]]:
>>>>>>> 9c00f840
        """
        Performs a vector similarity search on blocks.

        Args:
            tx (Prisma): Prisma transaction client
            query_vector (List[float]): The query vector.
            top_k (int): The number of top similar blocks to return.

        Returns:
            List[Dict[str, Any]]: List of similar blocks with their similarity scores.
        """
        try:
            vector_str = ','.join(map(str, query_vector))
<<<<<<< HEAD
            # <=> is the Euclidean Distance operator in PostgreSQL, whereas <#> is the vector Cosine similarity operator.
            query = f"""
                SELECT b.block_id, b.name, b.block_type, b.description, 
                       1 - (b.vector <#> ARRAY[{vector_str}]::vector) AS similarity
                FROM "Block" b
                WHERE b.vector IS NOT NULL
=======
            raw_query = f"""
                SELECT block_id, name, block_type, description, 
                       1 - (vector <=> ARRAY[{vector_str}]::vector) as similarity
                FROM "Block"
                WHERE vector IS NOT NULL
>>>>>>> 9c00f840
                ORDER BY similarity DESC
                LIMIT {top_k};
            """
            results = await tx.query_raw(query)
            
            return [
                {
                    "block_id": str(row['block_id']),
                    "name": row['name'],
                    "block_type": row['block_type'],
                    "description": row['description'],
                    "similarity": float(row['similarity'])
                }
                for row in results
            ]
        except Exception as e:
            self.logger.log("BlockService", "error", "Failed to perform vector similarity search", error=str(e))
            print(f"Error in search_blocks_by_vector_similarity: {str(e)}")
            return []

    async def get_all_vectors(self, tx: Prisma) -> List[List[float]]:
        """
        Retrieves all vector representations for blocks using raw SQL.

        Args:
            tx (Prisma): Prisma transaction client

        Returns:
            List[List[float]]: A list of all vector representations.
        """
        try:
            raw_query = """
                SELECT block_id, vector
                FROM "Block"
                WHERE vector IS NOT NULL;
            """

            results = await tx.execute_raw(raw_query)

            vectors = [row['vector'] for row in results if row['vector']]
            print(f"Raw results: {results}")
            print(f"Extracted vectors: {vectors}")

            self.logger.log(
                "BlockService",
                "info",
                f"Retrieved {len(vectors)} vectors for blocks."
            )

            return vectors
        except Exception as e:
            self.logger.log("BlockService", "error", "Failed to retrieve all vectors", error=str(e))
            return []

async def main():
    """
    Main function to demonstrate and test the BlockService functionality.
    """
    print("Starting BlockService test...")

    print("Connecting to the database...")
    prisma = Prisma(datasource={"url": str(settings.DATABASE_URL)})
    await prisma.connect()
    print("Database connected successfully.")

    block_service = BlockService()

    try:
        async with prisma.tx() as tx:
            # Step 1: Create a new block without vector
            print("\nCreating a new block without vector...")
            new_block_data = {
                "name": "TestBlock3",
                "block_type": "dataset",
                "description": "This is a test block without vector."
            }
            created_block = await block_service.create_block(tx, new_block_data)
            if created_block:
                print(f"Created block: {created_block}")
            else:
                print(f"Failed to create block '{new_block_data['name']}'.")
            # Step 2: Create a new block with vector
            print("\nCreating a new block with vector...")
            new_block_with_vector_data = {
                "name": "TestBlock5",
                "block_type": "model",  
                "description": "This is a test block with vector."
            }
            test_vector = [0.1, 0.2, 0.3, 0.4, 0.5]  # Example vector
            created_block_with_vector = await block_service.create_block(tx, new_block_with_vector_data, vector=test_vector)
            if created_block_with_vector:
                print(f"Created block with vector: {created_block_with_vector}")
            else:
                print(f"Failed to create block '{new_block_with_vector_data['name']}'.")

            if created_block_with_vector:
                block_id = created_block_with_vector.block_id

                # Step 3: Retrieve block by ID
                print(f"\nRetrieving block with ID: {block_id}")
                retrieved_block = await block_service.get_block_by_id(tx, UUID(block_id))
                print(f"Retrieved block: {retrieved_block}")

                # Step 4: Retrieve block by Name
                print(f"\nRetrieving block with name: {created_block_with_vector.name}")
                block_by_name = await block_service.get_block_by_name(tx, created_block_with_vector.name)
                print(f"Retrieved block by name: {block_by_name}")

                # Step 5: Update block
                print(f"\nUpdating block with ID: {block_id}")
                update_data = {"description": "Updated description for TestBlock4."}
                updated_block = await block_service.update_block(tx, UUID(block_id), update_data)
                print(f"Updated block: {updated_block}")

                # Step 6: Associate a new vector to the block
                print(f"\nAssociating a new vector to block with ID: {block_id}")
                new_vector = [0.5, 0.4, 0.3, 0.2, 0.1]
                vector_success = await block_service.set_block_vector(tx, block_id, new_vector)
                print(f"Vector associated: {vector_success}")

                # Step 7: Retrieve block vector
                print(f"\nRetrieving vector for block with ID: {block_id}")
                block_vector = await block_service.get_block_vector(tx, block_id)
                print(f"Retrieved vector: {block_vector}")

                # Step 8: Perform a vector similarity search
                print("\nPerforming vector similarity search...")
                query_vector = [0.1, 0.2, 0.3, 0.4, 0.5]
                similar_blocks = await block_service.search_blocks_by_vector_similarity(tx, query_vector, top_k=5)
                print(f"Similar blocks: {similar_blocks}")

                # Step 9: Delete block
                print(f"\nDeleting block with ID: {block_id}")
                deleted = await block_service.delete_block(tx, UUID(block_id))
                print(f"Block deleted: {deleted}")

            # Step 10: List all blocks
            print("\nListing all blocks...")
            all_blocks = await tx.block.find_many()
            print(f"Total blocks: {len(all_blocks)}")
            for block in all_blocks:
                print(f"- Block ID: {block.block_id}, Name: {block.name}, Type: {block.block_type}, Description: {block.description}")
            
            # Step 11: Clean up
            await tx.block.delete_many()

    except Exception as e:
        print(f"An error occurred: {e}")
        import traceback
        print(traceback.format_exc())

    finally:
        print("\nDisconnecting from the database...")
        await prisma.disconnect()
        print("Database disconnected.")

if __name__ == "__main__":
    asyncio.run(main())<|MERGE_RESOLUTION|>--- conflicted
+++ resolved
@@ -352,11 +352,7 @@
             print(f"Error in get_block_vector: {str(e)}")
             return None
 
-<<<<<<< HEAD
     async def search_blocks_by_vector_similarity(self, query_vector: List[float], top_k: int = 10) -> List[Dict[str, Any]]:
-=======
-    async def search_blocks_by_vector_similarity(self, tx: Prisma, query_vector: List[float], top_k: int = 5) -> List[Dict[str, Any]]:
->>>>>>> 9c00f840
         """
         Performs a vector similarity search on blocks.
 
@@ -370,20 +366,12 @@
         """
         try:
             vector_str = ','.join(map(str, query_vector))
-<<<<<<< HEAD
             # <=> is the Euclidean Distance operator in PostgreSQL, whereas <#> is the vector Cosine similarity operator.
             query = f"""
                 SELECT b.block_id, b.name, b.block_type, b.description, 
                        1 - (b.vector <#> ARRAY[{vector_str}]::vector) AS similarity
                 FROM "Block" b
                 WHERE b.vector IS NOT NULL
-=======
-            raw_query = f"""
-                SELECT block_id, name, block_type, description, 
-                       1 - (vector <=> ARRAY[{vector_str}]::vector) as similarity
-                FROM "Block"
-                WHERE vector IS NOT NULL
->>>>>>> 9c00f840
                 ORDER BY similarity DESC
                 LIMIT {top_k};
             """
