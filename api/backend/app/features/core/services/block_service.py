# constellation-backend/api/backend/app/features/core/services/block_service.py

"""
Block Service Module

This module implements the Block Service using a Repository pattern with Prisma ORM.

Design Pattern:
- Repository Pattern: The BlockService class acts as a repository, encapsulating the data access logic.
- Dependency Injection: The Prisma client is injected via the database singleton.

Key Design Decisions:
1. Use of Dictionaries: We use dictionaries for input data to provide flexibility in the API.
   This allows callers to provide only the necessary fields without needing to construct full objects.

2. Prisma Models: We use Prisma-generated models (Block) for type hinting and as return types.
   This ensures type safety and consistency with the database schema.

3. Raw SQL for Unsupported Types: The `vector` field is managed using raw SQL queries since Prisma does not support it.

4. Error Handling: Exceptions are allowed to propagate, to be handled by the caller.

This approach balances flexibility, type safety, and simplicity, leveraging Prisma's capabilities
while providing a clean API for block operations.
"""
import re
from typing import Optional, List, Dict, Any
from uuid import UUID, uuid4
from datetime import datetime
import asyncio
from app.config import settings

from prisma.errors import UniqueViolationError
from prisma.models import Block as PrismaBlock
from prisma import Prisma
from backend.app.logger import ConstellationLogger
<<<<<<< HEAD
from sentence_transformers import SentenceTransformer

=======
import traceback
>>>>>>> 56ff44f5
class BlockService:
    def __init__(self):
        self.logger = ConstellationLogger()
        self.embedding_model = SentenceTransformer('all-MiniLM-L6-v2')
    
    async def connect(self):
        await self.prisma.connect()

    async def disconnect(self):
        await self.prisma.disconnect()

    async def generate_embedding(self, text: str) -> List[float]:
        """
        Generates a vector embedding for the provided text.

        Args:
            text (str): The text to generate an embedding for.

        Returns:
            List[float]: The generated vector.
        """
        loop = asyncio.get_event_loop()
        return await loop.run_in_executor(None, self.embedding_model.encode, text)

    async def create_block(self, tx: Prisma, block_data: Dict[str, Any], vector: Optional[List[float]] = None) -> Optional[PrismaBlock]:
        """
        Creates a new block in the database.

        Args:
            tx (Prisma): Prisma transaction client
            block_data (Dict[str, Any]): Dictionary containing block data.
            vector (Optional[List[float]]): Optional vector representation for the block.

        Returns:
            Optional[PrismaBlock]: The created or existing block.
        """
        block_data['block_id'] = str(uuid4())
        block_data['created_at'] = datetime.utcnow()
        block_data['updated_at'] = datetime.utcnow()
        
        try:
            # Generate embedding if text is provided and vector is not
            # Remove block_id from block_data if it's there
            block_data.pop('block_id', None)

            if 'block_type' in block_data:
                block_data['block_type'] = str(block_data['block_type']) 

            # Create block via Prisma
<<<<<<< HEAD
            created_block = await self.prisma.block.create(data=block_data)
            
            if vector:
                print(f"Associating vector with block: {created_block.name}")
                vector_success = await self.set_block_vector(created_block.block_id, vector)
                print(f"Vector association success: {vector_success}")
                if not vector_success:
                    print("Failed to associate vector with block")

=======
            created_block = await tx.block.create(data=block_data)
>>>>>>> 56ff44f5
            self.logger.log(
                "BlockService",
                "info",
                "Block created successfully.",
                block_id=created_block.block_id,
                block_name=created_block.name
            )
<<<<<<< HEAD
            return created_block
        
        except UniqueViolationError:
            print(f"Block with name '{block_data['name']}' already exists.")
            # Block with this name already exists, retrieve it
            existing_block = await self.get_block_by_name(block_data['name'])
            if existing_block:
                self.logger.log(
                    "BlockService",
                    "info",
                    "Block already exists, retrieved existing block.",
                    block_id=existing_block.block_id,
                    block_name=existing_block.name
                )
                return existing_block
            else:
                # This shouldn't happen, but handle it just in case
                raise ValueError(f"Failed to create or retrieve block with name: {block_data['name']}")
=======
>>>>>>> 56ff44f5
        except Exception as e:
            self.logger.log("BlockService", "error", f"Failed to create block", error=str(e), traceback=traceback.format_exc())
            return None

<<<<<<< HEAD
    async def get_block_by_id(self, block_id: UUID) -> Optional[PrismaBlock]:
=======
        if vector:
            # Associate vector using raw SQL
            vector_success = await self.set_block_vector(tx, created_block.block_id, vector)
            if vector_success:
                self.logger.log(
                    "BlockService",
                    "info",
                    "Vector associated with block successfully.",
                    block_id=created_block.block_id
                )
            else:
                self.logger.log(
                    "BlockService",
                    "warning",
                    "Failed to associate vector with block.",
                    block_id=created_block.block_id
                )

        return created_block

    async def get_block_by_id(self, tx: Prisma, block_id: UUID) -> Optional[PrismaBlock]:
>>>>>>> 56ff44f5
        """
        Retrieves a block by its ID.

        Args:
            tx (Prisma): Prisma transaction client
            block_id (UUID): The ID of the block to retrieve.

        Returns:
            Optional[PrismaBlock]: The retrieved block, or None if not found.
        """
        try:
            block = await tx.block.find_unique(where={"block_id": str(block_id)})

            if block:
                self.logger.log(
                    "BlockService",
                    "info",
                    "Block retrieved successfully.",
                    block_id=block.block_id,
                    block_name=block.name
                )
            else:
                self.logger.log(
                    "BlockService",
                    "warning",
                    "Block not found.",
                    block_id=str(block_id)
                )

            return block
        except Exception as e:
            self.logger.log("BlockService", "error", "Failed to retrieve block by ID", error=str(e))
            return None

    async def get_block_by_name(self, tx: Prisma, name: str) -> Optional[PrismaBlock]:
        """
        Retrieves a block by its name.

        Args:
            tx (Prisma): Prisma transaction client
            name (str): The name of the block to retrieve.

        Returns:
            Optional[PrismaBlock]: The retrieved block, or None if not found.
        """
        try:
            block = await tx.block.find_unique(where={"name": name})

            if block:
                self.logger.log(
                    "BlockService",
                    "info",
                    "Block retrieved successfully by name.",
                    block_id=block.block_id,
                    block_name=block.name
                )
            else:
                self.logger.log(
                    "BlockService",
                    "warning",
                    "Block not found by name.",
                    block_name=name
                )

            return block
        except Exception as e:
            self.logger.log("BlockService", "error", "Failed to retrieve block by name", error=str(e))
            return None

    async def update_block(self, tx: Prisma, block_id: UUID, update_data: Dict[str, Any], vector: Optional[List[float]] = None) -> Optional[PrismaBlock]:
        """
        Updates a block's details.

        Args:
            tx (Prisma): Prisma transaction client
            block_id (UUID): The ID of the block to update.
            update_data (Dict[str, Any]): Dictionary containing fields to update.
            vector (Optional[List[float]]): Optional vector data to update.

        Returns:
            Optional[PrismaBlock]: The updated block.
        """
        try:
            update_data['updated_at'] = datetime.utcnow()

            # Generate new embedding if text is updated and vector is not provided
            if 'text' in update_data and not vector:
                vector = await self.generate_embedding(update_data['text'])

            # Remove 'vector' from update_data since it's unsupported by Prisma
            update_vector = update_data.pop('vector', None)

            # Update block via Prisma
            updated_block = await tx.block.update(
                where={"block_id": str(block_id)},
                data=update_data
            )

            if update_vector:
                # Update vector using existing set_block_vector method
                vector_success = await self.set_block_vector(updated_block.block_id, update_vector)
                if vector_success:
                    self.logger.log(
                        "BlockService",
                        "info",
                        "Vector updated successfully.",
                        block_id=updated_block.block_id
                    )
                else:
                    self.logger.log(
                        "BlockService",
                        "warning",
                        "Failed to update vector.",
                        block_id=updated_block.block_id
                    )

            self.logger.log(
                "BlockService",
                "info",
                "Block updated successfully.",
                block_id=updated_block.block_id,
                updated_fields=list(update_data.keys())
            )
            return updated_block
        except Exception as e:
            self.logger.log("BlockService", "error", "Failed to update block", error=str(e))
            return None

<<<<<<< HEAD
    async def delete_block(self, block_id: UUID) -> bool:
=======
        if vector:
            # Update vector using raw SQL
            vector_success = await self.set_block_vector(tx, updated_block.block_id, vector)
            if vector_success:
                self.logger.log(
                    "BlockService",
                    "info",
                    "Vector updated successfully.",
                    block_id=updated_block.block_id
                )
            else:
                self.logger.log(
                    "BlockService",
                    "warning",
                    "Failed to update vector.",
                    block_id=updated_block.block_id
                )

        return updated_block

    async def delete_block(self, tx: Prisma, block_id: UUID) -> bool:
>>>>>>> 56ff44f5
        """
        Deletes a block from the database.

        Args:
            tx (Prisma): Prisma transaction client
            block_id (UUID): The ID of the block to delete.

        Returns:
            bool: True if deletion was successful, False otherwise.
        """
        try:
            await tx.block.delete(where={"block_id": str(block_id)})

            self.logger.log(
                "BlockService",
                "info",
                "Block deleted successfully.",
                block_id=str(block_id)
            )

            return True
        except Exception as e:
            self.logger.log("BlockService", "error", "Failed to delete block", error=str(e))
            return False

    async def set_block_vector(self, tx: Prisma, block_id: str, vector: List[float]) -> bool:
        """
        Associates or updates a vector representation for a block using raw SQL.

        Args:
            tx (Prisma): Prisma transaction client
            block_id (str): The ID of the block.
            vector (List[float]): The vector data.

        Returns:
            bool: True if operation was successful, False otherwise.
        """
        try:
            vector_str = ','.join(map(str, vector))
<<<<<<< HEAD
=======

            # Execute raw SQL to update the 'vector' field
>>>>>>> 56ff44f5
            raw_query = f"""
                UPDATE "Block"
                SET vector = ARRAY[{vector_str}]::vector, updated_at = NOW()
                WHERE block_id = '{block_id}';
            """
<<<<<<< HEAD
            await self.prisma.execute_raw(raw_query)
            print(f"Vector updated for block: {block_id}")
=======

            # await tx.block.query_raw(raw_query)
            await tx.execute_raw(raw_query)

>>>>>>> 56ff44f5
            return True
        except Exception as e:
            print(f"Error in set_block_vector: {str(e)}")
            return False

    async def get_block_vector(self, tx: Prisma, block_id: str) -> Optional[List[float]]:
        """
        Retrieves the vector representation of a block.

        Args:
            tx (Prisma): Prisma transaction client
            block_id (str): The ID of the block.

        Returns:
            Optional[List[float]]: The vector representation, or None if not found.
        """
        try:
<<<<<<< HEAD
            raw_query = f"""
                SELECT vector
                FROM "Block"
                WHERE block_id = '{block_id}';
            """
            result = await self.prisma.query_raw(raw_query)
            if result and result[0]['vector']:
                return result[0]['vector']
            return None
=======
            query = f"""
                SELECT vector::text AS vector_text
                FROM "Block"
                WHERE block_id = '{block_id}';
            """
            result = await tx.query_raw(query)
            
            if result and result[0]['vector_text']:
                # Parse the PostgreSQL array string into a list of floats
                vector_text = result[0]['vector_text']
                # Use regex to extract all float values
                vector_values = re.findall(r'-?\d+(?:\.\d+)?', vector_text)
                # Convert each value to float
                return [float(value) for value in vector_values]
            # return None
>>>>>>> 56ff44f5
        except Exception as e:
            print(f"Error in get_block_vector: {str(e)}")
            return None

    async def search_blocks_by_vector_similarity(self, tx: Prisma, query_vector: List[float], top_k: int = 5) -> List[Dict[str, Any]]:
        """
        Performs a vector similarity search on blocks.

        Args:
            tx (Prisma): Prisma transaction client
            query_vector (List[float]): The query vector.
            top_k (int): The number of top similar blocks to return.

        Returns:
            List[Dict[str, Any]]: List of similar blocks with their similarity scores.
        """
        try:
            vector_str = ','.join(map(str, query_vector))
            raw_query = f"""
                SELECT block_id, name, block_type, description, 
                       1 - (vector <=> ARRAY[{vector_str}]::vector) as similarity
                FROM "Block"
                WHERE vector IS NOT NULL
                ORDER BY similarity DESC
                LIMIT {top_k};
            """
<<<<<<< HEAD
            print(f"Executing query: {raw_query}")
            results = await self.prisma.query_raw(raw_query)
            print(f"Raw results: {results}")
=======
            results = await tx.query_raw(query)
            
>>>>>>> 56ff44f5
            return [
                {
                    "block_id": str(row['block_id']),
                    "name": row['name'],
                    "block_type": row['block_type'],
                    "description": row['description'],
                    "similarity": float(row['similarity'])
                }
                for row in results
            ]
        except Exception as e:
            self.logger.log("BlockService", "error", "Failed to perform vector similarity search", error=str(e))
            print(f"Error in search_blocks_by_vector_similarity: {str(e)}")
            return []

    async def get_all_vectors(self, tx: Prisma) -> List[List[float]]:
        """
        Retrieves all vector representations for blocks using raw SQL.

        Args:
            tx (Prisma): Prisma transaction client

        Returns:
            List[List[float]]: A list of all vector representations.
        """
        try:
            raw_query = """
                SELECT block_id, vector
                FROM "Block"
                WHERE vector IS NOT NULL;
            """

            results = await tx.execute_raw(raw_query)

            vectors = [row['vector'] for row in results if row['vector']]
            print(f"Raw results: {results}")
            print(f"Extracted vectors: {vectors}")

            self.logger.log(
                "BlockService",
                "info",
                f"Retrieved {len(vectors)} vectors for blocks."
            )

            return vectors
        except Exception as e:
            self.logger.log("BlockService", "error", "Failed to retrieve all vectors", error=str(e))
            return []

async def main():
    """
    Main function to demonstrate and test the BlockService functionality.
    """
    print("Starting BlockService test...")

    print("Connecting to the database...")
    prisma = Prisma(datasource={"url": str(settings.DATABASE_URL)})
    await prisma.connect()
    print("Database connected successfully.")

    block_service = BlockService()

    try:
        async with prisma.tx() as tx:
            # Step 1: Create a new block without vector
            print("\nCreating a new block without vector...")
            new_block_data = {
                "name": "TestBlock3",
                "block_type": "dataset",
                "description": "This is a test block without vector."
            }
            created_block = await block_service.create_block(tx, new_block_data)
            if created_block:
                print(f"Created block: {created_block}")
            else:
                print(f"Failed to create block '{new_block_data['name']}'.")
            # Step 2: Create a new block with vector
            print("\nCreating a new block with vector...")
            new_block_with_vector_data = {
                "name": "TestBlock5",
                "block_type": "model",  
                "description": "This is a test block with vector."
            }
            test_vector = [0.1, 0.2, 0.3, 0.4, 0.5]  # Example vector
            created_block_with_vector = await block_service.create_block(tx, new_block_with_vector_data, vector=test_vector)
            if created_block_with_vector:
                print(f"Created block with vector: {created_block_with_vector}")
            else:
                print(f"Failed to create block '{new_block_with_vector_data['name']}'.")

            if created_block_with_vector:
                block_id = created_block_with_vector.block_id

                # Step 3: Retrieve block by ID
                print(f"\nRetrieving block with ID: {block_id}")
                retrieved_block = await block_service.get_block_by_id(tx, UUID(block_id))
                print(f"Retrieved block: {retrieved_block}")

                # Step 4: Retrieve block by Name
                print(f"\nRetrieving block with name: {created_block_with_vector.name}")
                block_by_name = await block_service.get_block_by_name(tx, created_block_with_vector.name)
                print(f"Retrieved block by name: {block_by_name}")

                # Step 5: Update block
                print(f"\nUpdating block with ID: {block_id}")
                update_data = {"description": "Updated description for TestBlock4."}
                updated_block = await block_service.update_block(tx, UUID(block_id), update_data)
                print(f"Updated block: {updated_block}")

                # Step 6: Associate a new vector to the block
                print(f"\nAssociating a new vector to block with ID: {block_id}")
                new_vector = [0.5, 0.4, 0.3, 0.2, 0.1]
                vector_success = await block_service.set_block_vector(tx, block_id, new_vector)
                print(f"Vector associated: {vector_success}")

                # Step 7: Retrieve block vector
                print(f"\nRetrieving vector for block with ID: {block_id}")
                block_vector = await block_service.get_block_vector(tx, block_id)
                print(f"Retrieved vector: {block_vector}")

                # Step 8: Perform a vector similarity search
                print("\nPerforming vector similarity search...")
                query_vector = [0.1, 0.2, 0.3, 0.4, 0.5]
                similar_blocks = await block_service.search_blocks_by_vector_similarity(tx, query_vector, top_k=5)
                print(f"Similar blocks: {similar_blocks}")

                # Step 9: Delete block
                print(f"\nDeleting block with ID: {block_id}")
                deleted = await block_service.delete_block(tx, UUID(block_id))
                print(f"Block deleted: {deleted}")

            # Step 10: List all blocks
            print("\nListing all blocks...")
            all_blocks = await tx.block.find_many()
            print(f"Total blocks: {len(all_blocks)}")
            for block in all_blocks:
                print(f"- Block ID: {block.block_id}, Name: {block.name}, Type: {block.block_type}, Description: {block.description}")
            
            # Step 11: Clean up
            await tx.block.delete_many()

    except Exception as e:
        print(f"An error occurred: {e}")
        import traceback
        print(traceback.format_exc())

    finally:
        print("\nDisconnecting from the database...")
        await prisma.disconnect()
        print("Database disconnected.")

if __name__ == "__main__":
    asyncio.run(main())<|MERGE_RESOLUTION|>--- conflicted
+++ resolved
@@ -34,12 +34,7 @@
 from prisma.models import Block as PrismaBlock
 from prisma import Prisma
 from backend.app.logger import ConstellationLogger
-<<<<<<< HEAD
-from sentence_transformers import SentenceTransformer
-
-=======
 import traceback
->>>>>>> 56ff44f5
 class BlockService:
     def __init__(self):
         self.logger = ConstellationLogger()
@@ -89,19 +84,7 @@
                 block_data['block_type'] = str(block_data['block_type']) 
 
             # Create block via Prisma
-<<<<<<< HEAD
-            created_block = await self.prisma.block.create(data=block_data)
-            
-            if vector:
-                print(f"Associating vector with block: {created_block.name}")
-                vector_success = await self.set_block_vector(created_block.block_id, vector)
-                print(f"Vector association success: {vector_success}")
-                if not vector_success:
-                    print("Failed to associate vector with block")
-
-=======
             created_block = await tx.block.create(data=block_data)
->>>>>>> 56ff44f5
             self.logger.log(
                 "BlockService",
                 "info",
@@ -109,34 +92,10 @@
                 block_id=created_block.block_id,
                 block_name=created_block.name
             )
-<<<<<<< HEAD
-            return created_block
-        
-        except UniqueViolationError:
-            print(f"Block with name '{block_data['name']}' already exists.")
-            # Block with this name already exists, retrieve it
-            existing_block = await self.get_block_by_name(block_data['name'])
-            if existing_block:
-                self.logger.log(
-                    "BlockService",
-                    "info",
-                    "Block already exists, retrieved existing block.",
-                    block_id=existing_block.block_id,
-                    block_name=existing_block.name
-                )
-                return existing_block
-            else:
-                # This shouldn't happen, but handle it just in case
-                raise ValueError(f"Failed to create or retrieve block with name: {block_data['name']}")
-=======
->>>>>>> 56ff44f5
         except Exception as e:
             self.logger.log("BlockService", "error", f"Failed to create block", error=str(e), traceback=traceback.format_exc())
             return None
 
-<<<<<<< HEAD
-    async def get_block_by_id(self, block_id: UUID) -> Optional[PrismaBlock]:
-=======
         if vector:
             # Associate vector using raw SQL
             vector_success = await self.set_block_vector(tx, created_block.block_id, vector)
@@ -158,7 +117,6 @@
         return created_block
 
     async def get_block_by_id(self, tx: Prisma, block_id: UUID) -> Optional[PrismaBlock]:
->>>>>>> 56ff44f5
         """
         Retrieves a block by its ID.
 
@@ -287,9 +245,6 @@
             self.logger.log("BlockService", "error", "Failed to update block", error=str(e))
             return None
 
-<<<<<<< HEAD
-    async def delete_block(self, block_id: UUID) -> bool:
-=======
         if vector:
             # Update vector using raw SQL
             vector_success = await self.set_block_vector(tx, updated_block.block_id, vector)
@@ -311,7 +266,6 @@
         return updated_block
 
     async def delete_block(self, tx: Prisma, block_id: UUID) -> bool:
->>>>>>> 56ff44f5
         """
         Deletes a block from the database.
 
@@ -351,25 +305,17 @@
         """
         try:
             vector_str = ','.join(map(str, vector))
-<<<<<<< HEAD
-=======
 
             # Execute raw SQL to update the 'vector' field
->>>>>>> 56ff44f5
             raw_query = f"""
                 UPDATE "Block"
                 SET vector = ARRAY[{vector_str}]::vector, updated_at = NOW()
                 WHERE block_id = '{block_id}';
             """
-<<<<<<< HEAD
-            await self.prisma.execute_raw(raw_query)
-            print(f"Vector updated for block: {block_id}")
-=======
 
             # await tx.block.query_raw(raw_query)
             await tx.execute_raw(raw_query)
 
->>>>>>> 56ff44f5
             return True
         except Exception as e:
             print(f"Error in set_block_vector: {str(e)}")
@@ -387,17 +333,6 @@
             Optional[List[float]]: The vector representation, or None if not found.
         """
         try:
-<<<<<<< HEAD
-            raw_query = f"""
-                SELECT vector
-                FROM "Block"
-                WHERE block_id = '{block_id}';
-            """
-            result = await self.prisma.query_raw(raw_query)
-            if result and result[0]['vector']:
-                return result[0]['vector']
-            return None
-=======
             query = f"""
                 SELECT vector::text AS vector_text
                 FROM "Block"
@@ -413,7 +348,6 @@
                 # Convert each value to float
                 return [float(value) for value in vector_values]
             # return None
->>>>>>> 56ff44f5
         except Exception as e:
             print(f"Error in get_block_vector: {str(e)}")
             return None
@@ -440,14 +374,8 @@
                 ORDER BY similarity DESC
                 LIMIT {top_k};
             """
-<<<<<<< HEAD
-            print(f"Executing query: {raw_query}")
-            results = await self.prisma.query_raw(raw_query)
-            print(f"Raw results: {results}")
-=======
             results = await tx.query_raw(query)
             
->>>>>>> 56ff44f5
             return [
                 {
                     "block_id": str(row['block_id']),
