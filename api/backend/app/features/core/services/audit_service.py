--- conflicted
+++ resolved
@@ -13,12 +13,8 @@
 3. Enum Handling: Utilizes Python Enums to mirror Prisma enums for `action_type` and `entity_type`.
 4. Main Function for Testing: Added a main function to demonstrate and test the AuditService functionalities.
 """
-<<<<<<< HEAD
-
-=======
 import asyncio
 import traceback
->>>>>>> 9c00f840
 import json
 from typing import Optional, List, Dict, Any
 from uuid import UUID, uuid4
@@ -52,55 +48,6 @@
         Returns:
             Optional[PrismaAuditLog]: The created audit log entry if successful, None otherwise.
         """
-<<<<<<< HEAD
-        # Validate required fields
-        required_fields = ["user_id", "action_type", "entity_type", "entity_id"]
-        for field in required_fields:
-            if field not in audit_data:
-                raise ValueError(f"Missing required field: {field}")
-
-        # Ensure enums are valid
-        if audit_data["action_type"] not in PrismaActionTypeEnum.__members__:
-            raise ValueError(f"Invalid action_type: {audit_data['action_type']}")
-
-        if audit_data["entity_type"] not in PrismaAuditEntityTypeEnum.__members__:
-            raise ValueError(f"Invalid entity_type: {audit_data['entity_type']}")
-
-        # Validate 'details' field
-        details = audit_data.get("details")
-        if details is not None and not isinstance(details, dict):
-            raise ValueError("`details` must be a dictionary representing JSON data.")
-
-        # Prepare data for creation
-        create_data = {
-            "log_id": str(uuid4()),
-            "user_id": audit_data["user_id"],
-            "action_type": PrismaActionTypeEnum[audit_data["action_type"]],
-            "entity_type": PrismaAuditEntityTypeEnum[audit_data["entity_type"]],
-            "entity_id": audit_data["entity_id"],
-            "timestamp": datetime.now(timezone.utc),
-            "details": json.dumps(details)  # Will default to '{}'::jsonb if not provided
-        }
-
-        # Create the audit log
-        created_log = await self.prisma.auditlog.create(
-            data=create_data
-        )
-
-        self.logger.log(
-            "AuditService",
-            "info",
-            "Audit log created successfully.",
-            log_id=created_log.log_id,
-            action_type=created_log.action_type,
-            entity_type=created_log.entity_type,
-            entity_id=created_log.entity_id
-        )
-
-        return created_log
-
-    async def get_audit_log_by_id(self, log_id: UUID) -> Optional[PrismaAuditLog]:
-=======
         try:
             # Validate required fields
             required_fields = {"user_id", "action_type", "entity_type", "entity_id"}
@@ -185,7 +132,6 @@
             return None
 
     async def get_audit_log_by_id(self, tx: Prisma, log_id: UUID) -> Optional[PrismaAuditLog]:
->>>>>>> 9c00f840
         """
         Retrieve an audit log entry by its ID.
 
