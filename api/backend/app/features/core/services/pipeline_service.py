--- conflicted
+++ resolved
@@ -6,21 +6,14 @@
 from backend.app.logger import ConstellationLogger
 import asyncio
 from datetime import datetime, timezone
-<<<<<<< HEAD
-=======
 from backend.app.features.core.services.user_service import UserService
->>>>>>> 91f3840d
 
 
 class PipelineService:
     def __init__(self):
         self.logger = ConstellationLogger()
 
-<<<<<<< HEAD
-    async def create_pipeline(self, prisma: Prisma, pipeline_data: Dict[str, Any]) -> Optional[PrismaPipeline]:
-=======
     async def create_pipeline(self, tx: Prisma, pipeline_data: Dict[str, Any]) -> Optional[PrismaPipeline]:
->>>>>>> 91f3840d
         """
         Creates a new pipeline in the database.
 
@@ -33,30 +26,17 @@
             Optional[PrismaPipeline]: The created pipeline if successful, None otherwise.
         """
         try:
-<<<<<<< HEAD
+            # Ensure user exists
+            user = await tx.profile.find_unique(where={"auth_uid": str(pipeline_data["user_id"])})
+            if not user:
+                raise ValueError("User does not exist.")
+
+            # Create pipeline via Prisma
             pipeline_id = str(uuid4())
             created_at = datetime.now(timezone.utc)
             updated_at = created_at
 
-            # Ensure user exists
-            user = await prisma.profile.find_unique(where={"auth_uid": str(pipeline_data["user_id"])})
-=======
-            # Ensure user exists
-            user = await tx.profile.find_unique(where={"auth_uid": str(pipeline_data["user_id"])})
->>>>>>> 91f3840d
-            if not user:
-                raise ValueError("User does not exist.")
-
-            # Create pipeline via Prisma
-<<<<<<< HEAD
-            pipeline = await prisma.pipeline.create(
-=======
-            pipeline_id = str(uuid4())
-            created_at = datetime.now(timezone.utc)
-            updated_at = created_at
-
             pipeline = await tx.pipeline.create(
->>>>>>> 91f3840d
                 data={
                     "pipeline_id": pipeline_id,
                     "name": pipeline_data["name"],
@@ -72,11 +52,7 @@
                 "info",
                 "Pipeline created successfully.",
                 pipeline_id=pipeline.pipeline_id,
-<<<<<<< HEAD
-                name=pipeline.name,
-=======
                 pipeline_name=pipeline.name,
->>>>>>> 91f3840d
                 user_id=pipeline.user_id
             )
 
@@ -88,11 +64,7 @@
             self.logger.log("PipelineService", "error", "Error creating pipeline.", error=str(e))
             return None
 
-<<<<<<< HEAD
-    async def get_pipeline_by_id(self, prisma: Prisma, pipeline_id: UUID) -> Optional[PrismaPipeline]:
-=======
     async def get_pipeline_by_id(self, tx: Prisma, pipeline_id: UUID) -> Optional[PrismaPipeline]:
->>>>>>> 91f3840d
         """
         Retrieves a pipeline by its UUID.
 
@@ -104,11 +76,7 @@
             Optional[PrismaPipeline]: The pipeline if found, None otherwise.
         """
         try:
-<<<<<<< HEAD
-            pipeline = await prisma.pipeline.find_unique(
-=======
             pipeline = await tx.pipeline.find_unique(
->>>>>>> 91f3840d
                 where={"pipeline_id": str(pipeline_id)},
                 include={
                     "PipelineBlock": {
@@ -143,11 +111,7 @@
             self.logger.log("PipelineService", "error", "Error retrieving pipeline.", error=str(e))
             return None
 
-<<<<<<< HEAD
-    async def update_pipeline(self, prisma: Prisma, pipeline_id: UUID, update_data: Dict[str, Any]) -> Optional[PrismaPipeline]:
-=======
     async def update_pipeline(self, tx: Prisma, pipeline_id: UUID, update_data: Dict[str, Any]) -> Optional[PrismaPipeline]:
->>>>>>> 91f3840d
         """
         Updates an existing pipeline's information.
 
@@ -162,11 +126,7 @@
         """
         try:
             update_data['updated_at'] = datetime.now(timezone.utc)
-<<<<<<< HEAD
-            updated_pipeline = await prisma.pipeline.update(
-=======
             updated_pipeline = await tx.pipeline.update(
->>>>>>> 91f3840d
                 where={"pipeline_id": str(pipeline_id)},
                 data=update_data
             )
@@ -182,11 +142,7 @@
             self.logger.log("PipelineService", "error", "Error updating pipeline.", error=str(e))
             return None
 
-<<<<<<< HEAD
-    async def delete_pipeline(self, prisma: Prisma, pipeline_id: UUID) -> bool:
-=======
     async def delete_pipeline(self, tx: Prisma, pipeline_id: UUID) -> bool:
->>>>>>> 91f3840d
         """
         Deletes a pipeline by its UUID.
 
@@ -198,11 +154,7 @@
             bool: True if the pipeline was successfully deleted, False otherwise.
         """
         try:
-<<<<<<< HEAD
-            await prisma.pipeline.delete(where={"pipeline_id": str(pipeline_id)})
-=======
             await tx.pipeline.delete(where={"pipeline_id": str(pipeline_id)})
->>>>>>> 91f3840d
             self.logger.log(
                 "PipelineService",
                 "info",
@@ -214,11 +166,7 @@
             self.logger.log("PipelineService", "error", "Error deleting pipeline.", error=str(e))
             return False
 
-<<<<<<< HEAD
-    async def assign_version_to_pipeline(self, prisma: Prisma, pipeline_id: UUID, version_id: UUID) -> bool:
-=======
     async def assign_version_to_pipeline(self, tx: Prisma, pipeline_id: UUID, version_id: UUID) -> bool:
->>>>>>> 91f3840d
         """
         Assigns a specific version to a pipeline.
 
@@ -232,19 +180,11 @@
         """
         try:
             # Ensure the version exists
-<<<<<<< HEAD
-            version = await prisma.edge.find_unique(where={"edge_id": str(version_id)})
-            if not version:
-                raise ValueError("Version does not exist.")
-
-            updated_pipeline = await prisma.pipeline.update(
-=======
             version = await tx.edge.find_unique(where={"edge_id": str(version_id)})
             if not version:
                 raise ValueError("Version does not exist.")
 
             updated_pipeline = await tx.pipeline.update(
->>>>>>> 91f3840d
                 where={"pipeline_id": str(pipeline_id)},
                 data={"current_version_id": str(version_id)}
             )
@@ -260,11 +200,7 @@
             self.logger.log("PipelineService", "error", "Error assigning version to pipeline.", error=str(e))
             return False
 
-<<<<<<< HEAD
-    async def search_pipelines(self, prisma: Prisma, search_params: Dict[str, Any]) -> List[PrismaPipeline]:
-=======
     async def search_pipelines(self, tx: Prisma, search_params: Dict[str, Any]) -> List[PrismaPipeline]:
->>>>>>> 91f3840d
         """
         Searches for pipelines based on given parameters.
 
@@ -283,11 +219,7 @@
             if 'user_id' in search_params:
                 where_clause['user_id'] = str(search_params['user_id'])
 
-<<<<<<< HEAD
-            pipelines = await prisma.pipeline.find_many(
-=======
             pipelines = await tx.pipeline.find_many(
->>>>>>> 91f3840d
                 where=where_clause,
                 include={
                     "PipelineBlock": {
@@ -314,11 +246,7 @@
             self.logger.log("PipelineService", "error", "Error searching pipelines.", error=str(e))
             return []
 
-<<<<<<< HEAD
-    async def list_pipelines(self, prisma: Prisma, limit: int = 100, offset: int = 0) -> List[PrismaPipeline]:
-=======
     async def list_pipelines(self, tx: Prisma, limit: int = 100, offset: int = 0) -> List[PrismaPipeline]:
->>>>>>> 91f3840d
         """
         Lists all pipelines with pagination.
 
@@ -331,11 +259,7 @@
             List[PrismaPipeline]: A list of pipelines.
         """
         try:
-<<<<<<< HEAD
-            pipelines = await prisma.pipeline.find_many(
-=======
             pipelines = await tx.pipeline.find_many(
->>>>>>> 91f3840d
                 skip=offset,
                 take=limit,
                 include={
@@ -378,72 +302,6 @@
         print("Connected to the database.")
 
         try:
-<<<<<<< HEAD
-            # Step 1: Create a new pipeline
-            print("\nCreating a new pipeline...")
-            pipeline_data = {
-                "name": "Test Pipeline",
-                "description": "This is a test pipeline.",
-                "user_id": UUID("123e4567-e89b-12d3-a456-426614174000")  # Replace with actual user ID
-            }
-            created_pipeline = await self.create_pipeline(prisma, pipeline_data)
-            if created_pipeline:
-                print(f"Pipeline created: {created_pipeline.pipeline_id} - {created_pipeline.name}")
-            else:
-                print("Failed to create pipeline.")
-
-            # Step 2: Retrieve the created pipeline
-            if created_pipeline:
-                print(f"\nRetrieving pipeline with ID: {created_pipeline.pipeline_id}")
-                fetched_pipeline = await self.get_pipeline_by_id(prisma, UUID(created_pipeline.pipeline_id))
-                if fetched_pipeline:
-                    print(f"Fetched Pipeline: {fetched_pipeline.pipeline_id} - {fetched_pipeline.name}")
-                else:
-                    print("Pipeline not found.")
-
-            # Step 3: Update the pipeline
-            if created_pipeline:
-                print(f"\nUpdating pipeline with ID: {created_pipeline.pipeline_id}")
-                update_data = {
-                    "name": "Updated Test Pipeline",
-                    "description": "This pipeline has been updated."
-                }
-                updated_pipeline = await self.update_pipeline(prisma, UUID(created_pipeline.pipeline_id), update_data)
-                if updated_pipeline:
-                    print(f"Updated Pipeline: {updated_pipeline.pipeline_id} - {updated_pipeline.name}")
-                else:
-                    print("Failed to update pipeline.")
-
-            # Step 4: Assign a version to the pipeline
-            if created_pipeline:
-                print(f"\nAssigning version to pipeline with ID: {created_pipeline.pipeline_id}")
-                version_id = UUID("123e4567-e89b-12d3-a456-426614174001")  # Replace with actual version ID
-                assign_success = await self.assign_version_to_pipeline(prisma, UUID(created_pipeline.pipeline_id), version_id)
-                print(f"Version assigned: {assign_success}")
-
-            # Step 5: Search for pipelines
-            print("\nSearching for pipelines with name containing 'Updated'...")
-            search_params = {
-                "name": "Updated"
-            }
-            found_pipelines = await self.search_pipelines(prisma, search_params)
-            print(f"Pipelines found: {len(found_pipelines)}")
-            for p in found_pipelines:
-                print(f"- {p.pipeline_id} - {p.name}")
-
-            # Step 6: List all pipelines
-            print("\nListing all pipelines...")
-            all_pipelines = await self.list_pipelines(prisma, limit=10, offset=0)
-            print(f"Total Pipelines: {len(all_pipelines)}")
-            for p in all_pipelines:
-                print(f"- {p.pipeline_id} - {p.name}")
-
-            # Step 7: Delete the pipeline
-            if created_pipeline:
-                print(f"\nDeleting pipeline with ID: {created_pipeline.pipeline_id}")
-                deletion_success = await self.delete_pipeline(prisma, UUID(created_pipeline.pipeline_id))
-                print(f"Pipeline deleted: {deletion_success}")
-=======
             async with prisma.tx() as tx:
                 # TODO: Step 0: setup, create a user
 
@@ -511,7 +369,6 @@
                     print(f"\nDeleting pipeline with ID: {created_pipeline.pipeline_id}")
                     deletion_success = await self.delete_pipeline(tx, UUID(created_pipeline.pipeline_id))
                     print(f"Pipeline deleted: {deletion_success}")
->>>>>>> 91f3840d
 
         except Exception as e:
             self.logger.log("PipelineService", "error", "An error occurred in main.", error=str(e))
