--- conflicted
+++ resolved
@@ -1,16 +1,8 @@
 from typing import Optional, List, Dict, Any
 from uuid import UUID, uuid4
-<<<<<<< HEAD
-from datetime import datetime
-import asyncio
-
-from prisma.models import Pipeline, PipelineBlock, PipelineEdge
-from backend.app.database import database
-=======
 from prisma import Prisma
 from prisma.models import Pipeline as PrismaPipeline, PipelineBlock as PrismaPipelineBlock, PipelineEdge as PrismaPipelineEdge
 from prisma.errors import UniqueViolationError
->>>>>>> 56ff44f5
 from backend.app.logger import ConstellationLogger
 import asyncio
 from datetime import datetime, timezone
@@ -21,11 +13,7 @@
     def __init__(self):
         self.logger = ConstellationLogger()
 
-<<<<<<< HEAD
-    async def create_pipeline(self, pipeline_data: Dict[str, Any]) -> Pipeline:
-=======
     async def create_pipeline(self, tx: Prisma, pipeline_data: Dict[str, Any]) -> Optional[PrismaPipeline]:
->>>>>>> 56ff44f5
         """
         Creates a new pipeline in the database.
 
@@ -37,33 +25,6 @@
         Returns:
             Optional[PrismaPipeline]: The created pipeline if successful, None otherwise.
         """
-<<<<<<< HEAD
-        pipeline_data['pipeline_id'] = str(uuid4())
-        pipeline_data['created_at'] = datetime.utcnow()
-        pipeline_data['updated_at'] = datetime.utcnow()
-        created_pipeline = await self.prisma.Pipeline.create(data=pipeline_data)
-        self.logger.log(
-            "PipelineService",
-            "info",
-            "Pipeline created successfully.",
-            pipeline_id=created_pipeline.pipeline_id,
-            pipeline_name=created_pipeline.name
-        )
-        return created_pipeline
-
-    async def get_pipeline_by_id(self, pipeline_id: UUID) -> Optional[Pipeline]:
-        """
-        Retrieves a pipeline by its ID.
-
-        Args:
-            pipeline_id (UUID): The ID of the pipeline to retrieve.
-
-        Returns:
-            Optional[pipelines]: The retrieved pipeline, or None if not found.
-        """
-        pipeline = await self.prisma.Pipeline.find_unique(where={"pipeline_id": str(pipeline_id)})
-        if pipeline:
-=======
         try:
             # Create pipeline via Prisma
             pipeline_id = str(uuid4())
@@ -81,7 +42,6 @@
                 }
             )
 
->>>>>>> 56ff44f5
             self.logger.log(
                 "PipelineService",
                 "info",
@@ -91,9 +51,6 @@
                 user_id=pipeline.user_id
             )
 
-<<<<<<< HEAD
-    async def update_pipeline(self, pipeline_id: UUID, update_data: Dict[str, Any]) -> Pipeline:
-=======
             return pipeline
         except UniqueViolationError as e:
             self.logger.log("PipelineService", "error", "Unique violation when creating pipeline.", error=str(e))
@@ -150,7 +107,6 @@
             return None
 
     async def update_pipeline(self, tx: Prisma, pipeline_id: UUID, update_data: Dict[str, Any]) -> Optional[PrismaPipeline]:
->>>>>>> 56ff44f5
         """
         Updates an existing pipeline's information.
 
@@ -163,23 +119,6 @@
         Returns:
             Optional[PrismaPipeline]: The updated pipeline if successful, None otherwise.
         """
-<<<<<<< HEAD
-        update_data['updated_at'] = datetime.utcnow()
-        updated_pipeline = await self.prisma.Pipeline.update(
-            where={"pipeline_id": str(pipeline_id)},
-            data=update_data
-        )
-        self.logger.log(
-            "PipelineService",
-            "info",
-            "Pipeline updated successfully.",
-            pipeline_id=updated_pipeline.pipeline_id,
-            updated_fields=list(update_data.keys())
-        )
-        return updated_pipeline
-
-    async def delete_pipeline(self, pipeline_id: UUID) -> bool:
-=======
         try:
             update_data['updated_at'] = datetime.now(timezone.utc)
             updated_pipeline = await tx.pipeline.update(
@@ -199,7 +138,6 @@
             return None
 
     async def delete_pipeline(self, tx: Prisma, pipeline_id: UUID) -> bool:
->>>>>>> 56ff44f5
         """
         Deletes a pipeline by its UUID.
 
@@ -257,11 +195,7 @@
             self.logger.log("PipelineService", "error", "Error assigning version to pipeline.", error=str(e))
             return False
 
-<<<<<<< HEAD
-    async def list_pipelines(self, filters: Optional[Dict[str, Any]] = None, limit: int = 100, offset: int = 0) -> List[Pipeline]:
-=======
     async def search_pipelines(self, tx: Prisma, search_params: Dict[str, Any]) -> List[PrismaPipeline]:
->>>>>>> 56ff44f5
         """
         Searches for pipelines based on given parameters.
 
@@ -273,21 +207,6 @@
         Returns:
             List[PrismaPipeline]: A list of pipelines matching the search criteria.
         """
-<<<<<<< HEAD
-        pipelines_list = await self.prisma.Pipeline.find_many(
-            where=filters or {},
-            take=limit,
-            skip=offset
-        )
-        self.logger.log(
-            "PipelineService",
-            "info",
-            f"Retrieved {len(pipelines_list)} pipelines."
-        )
-        return pipelines_list
-
-    async def assign_block_to_pipeline(self, pipeline_block_data: Dict[str, Any]) -> PipelineBlock:
-=======
         try:
             where_clause = {}
             if 'name' in search_params:
@@ -323,7 +242,6 @@
             return []
 
     async def list_pipelines(self, tx: Prisma, limit: int = 100, offset: int = 0) -> List[PrismaPipeline]:
->>>>>>> 56ff44f5
         """
         Lists all pipelines with pagination.
 
@@ -333,25 +251,6 @@
             offset (int): The number of pipelines to skip.
 
         Returns:
-<<<<<<< HEAD
-            PipelineBlock: The created pipeline block association.
-        """
-        pipeline_block_data['pipeline_block_id'] = str(uuid4())
-        pipeline_block_data['created_at'] = datetime.utcnow()
-        pipeline_block_data['updated_at'] = datetime.utcnow()
-        created_pipeline_block = await self.prisma.PipelineBlock.create(data=pipeline_block_data)
-        self.logger.log(
-            "PipelineService",
-            "info",
-            "Block assigned to pipeline successfully.",
-            pipeline_block_id=created_pipeline_block.pipeline_block_id,
-            pipeline_id=created_pipeline_block.pipeline_id,
-            block_id=created_pipeline_block.block_id
-        )
-        return created_pipeline_block
-
-    async def remove_block_from_pipeline(self, pipeline_block_id: UUID) -> bool:
-=======
             List[PrismaPipeline]: A list of pipelines.
         """
         try:
@@ -385,7 +284,6 @@
             return []
     
     async def assign_block_to_pipeline(self, tx: Prisma, block_id: UUID, pipeline_id: UUID) -> Optional[PrismaPipelineBlock]:
->>>>>>> 56ff44f5
         """
         Assigns a block to a pipeline.
 
@@ -397,10 +295,6 @@
         Returns:
             Optional[PrismaPipelineBlock]: The assigned pipeline block if successful, None otherwise.
         """
-<<<<<<< HEAD
-        deleted_pipeline_block = await self.prisma.PipelineBlock.delete(where={"pipeline_block_id": str(pipeline_block_id)})
-        if deleted_pipeline_block:
-=======
         try:
             pipeline_block = await tx.pipelineblock.create(
                 data={
@@ -408,7 +302,6 @@
                     "block_id": str(block_id),
                 }
             )
->>>>>>> 56ff44f5
             self.logger.log(
                 "PipelineService",
                 "info",
@@ -450,15 +343,11 @@
             )
             return pipeline_edge
 
-<<<<<<< HEAD
-    async def assign_edge_to_pipeline(self, pipeline_edge_data: Dict[str, Any]) -> PipelineEdge:
-=======
         except Exception as e:
             self.logger.log("PipelineService", "error", "Error assigning edge to pipeline.", error=str(e))
             return None
     
     async def get_pipeline_blocks(self, tx: Prisma, pipeline_id: UUID) -> Optional[List[PrismaPipelineBlock]]:
->>>>>>> 56ff44f5
         """
         Retrieves all blocks associated with a pipeline.
 
@@ -467,25 +356,6 @@
             pipeline_id (UUID): The UUID of the pipeline to retrieve blocks for.
 
         Returns:
-<<<<<<< HEAD
-            PipelineEdge: The created pipeline edge association.
-        """
-        pipeline_edge_data['pipeline_edge_id'] = str(uuid4())
-        pipeline_edge_data['created_at'] = datetime.utcnow()
-        pipeline_edge_data['updated_at'] = datetime.utcnow()
-        created_pipeline_edge = await self.prisma.PipelineEdge.create(data=pipeline_edge_data)
-        self.logger.log(
-            "PipelineService",
-            "info",
-            "Edge assigned to pipeline successfully.",
-            pipeline_edge_id=created_pipeline_edge.pipeline_edge_id,
-            pipeline_id=created_pipeline_edge.pipeline_id,
-            edge_id=created_pipeline_edge.edge_id
-        )
-        return created_pipeline_edge
-
-    async def remove_edge_from_pipeline(self, pipeline_edge_id: UUID) -> bool:
-=======
             Optional[List[PrismaPipelineBlock]]: A list of blocks associated with the pipeline, or None if an error occurs.
         """
         try:
@@ -503,7 +373,6 @@
             return None
 
     async def get_pipeline_edges(self, tx: Prisma, pipeline_id: UUID) -> Optional[List[PrismaPipelineEdge]]:
->>>>>>> 56ff44f5
         """
         Retrieves all edges associated with a pipeline.
 
@@ -514,13 +383,8 @@
         Returns:
             Optional[List[PrismaPipelineEdge]]: A list of edges associated with the pipeline, or None if an error occurs.
         """
-<<<<<<< HEAD
-        deleted_pipeline_edge = await self.prisma.PipelineEdge.delete(where={"pipeline_edge_id": str(pipeline_edge_id)})
-        if deleted_pipeline_edge:
-=======
         try:
             pipeline_edges = await tx.pipelineedge.find_many(where={"pipeline_id": str(pipeline_id)})
->>>>>>> 56ff44f5
             self.logger.log(
                 "PipelineService",
                 "info",
@@ -561,53 +425,6 @@
             self.logger.log("PipelineService", "error", "Error removing edge from pipeline.", error=str(e))
             return False
 
-<<<<<<< HEAD
-    async def get_pipeline_blocks(self, pipeline_id: UUID) -> List[PipelineBlock]:
-        """
-        Retrieves all blocks associated with a pipeline.
-
-        Args:
-            pipeline_id (UUID): The ID of the pipeline.
-
-        Returns:
-            List[PipelineBlock]: A list of pipeline block associations.
-        """
-        pipeline_blocks_list = await self.prisma.PipelineBlock.find_many(
-            where={"pipeline_id": str(pipeline_id)}
-        )
-        self.logger.log(
-            "PipelineService",
-            "info",
-            f"Retrieved {len(pipeline_blocks_list)} blocks for pipeline {pipeline_id}."
-        )
-        return pipeline_blocks_list
-
-    async def get_pipeline_edges(self, pipeline_id: UUID) -> List[PipelineEdge]:
-        """
-        Retrieves all edges associated with a pipeline.
-
-        Args:
-            pipeline_id (UUID): The ID of the pipeline.
-
-        Returns:
-            List[PipelineEdge]: A list of pipeline edge associations.
-        """
-        pipeline_edges_list = await self.prisma.PipelineEdge.find_many(
-            where={"pipeline_id": str(pipeline_id)}
-        )
-        self.logger.log(
-            "PipelineService",
-            "info",
-            f"Retrieved {len(pipeline_edges_list)} edges for pipeline {pipeline_id}."
-        )
-        return pipeline_edges_list
-
-    # Add additional methods as needed...
-async def main():
-    from backend.app.features.core.services.block_service import BlockService
-    from backend.app.features.core.services.edge_service import EdgeService
-    from backend.app.features.core.services.user_service import UserService
-=======
     # -------------------
     # Main function for testing
     # -------------------
@@ -702,7 +519,6 @@
 # -------------------
 
 async def run_pipeline_service_tests():
->>>>>>> 56ff44f5
     """
     Function to run PipelineService tests.
     """
