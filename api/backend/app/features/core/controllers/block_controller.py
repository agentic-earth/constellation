--- conflicted
+++ resolved
@@ -27,11 +27,6 @@
 from backend.app.features.core.services.block_service import BlockService
 from backend.app.features.core.services.taxonomy_service import TaxonomyService
 from backend.app.features.core.services.audit_service import AuditService
-<<<<<<< HEAD
-from backend.app.logger import ConstellationLogger
-from backend.app.database import database
-=======
->>>>>>> 0c145e05
 from backend.app.utils.serialization_utils import align_dict_with_model  # Ensure this import is present
 import asyncio
 from prisma import Prisma
@@ -44,11 +39,7 @@
         self.block_service = BlockService()
         self.taxonomy_service = TaxonomyService()
         self.audit_service = AuditService()
-<<<<<<< HEAD
-        self.logger = ConstellationLogger().get_logger("BlockController")
-=======
         self.logger = ConstellationLogger()
->>>>>>> 0c145e05
 
     async def create_block(self, block_data: Dict[str, Any], user_id: UUID) -> Optional[Dict[str, Any]]:
         """
@@ -103,18 +94,11 @@
 
                 return created_block.dict()
 
-<<<<<<< HEAD
-            except Exception as e:
-                print(f"An error occurred during block creation: {e}")
-                print(traceback.format_exc())
-                return None
-=======
         except Exception as e:
             print(f"An error occurred during block creation: {e}")
             import traceback
             print(traceback.format_exc())
             return None
->>>>>>> 0c145e05
 
     async def get_block_by_id(self, block_id: UUID, user_id: UUID) -> Optional[Dict[str, Any]]:
         """
@@ -195,18 +179,11 @@
 
                 return updated_block.dict()
 
-<<<<<<< HEAD
-            except Exception as e:
-                print(f"An error occurred during block update: {e}")
-                print(traceback.format_exc())
-                return None
-=======
         except Exception as e:
             print(f"An error occurred during block update: {e}")
             import traceback
             print(traceback.format_exc())
             return None
->>>>>>> 0c145e05
 
     async def delete_block(self, block_id: UUID, user_id: UUID) -> bool:
         """
@@ -242,32 +219,6 @@
                     raise Exception("Failed to create audit log for block deletion")
 
                 return True
-<<<<<<< HEAD
-            except Exception as e:
-                print(f"An error occurred during block deletion: {e}")
-                print(traceback.format_exc())
-                return False
-
-    async def search_blocks(self, search_filters: Dict[str, Any], user_id: UUID) -> Optional[List[Dict[str, Any]]]:
-        """
-        Searches for blocks based on taxonomy filters.
-
-        Args:
-            search_filters (Dict[str, Any]): Filters including 'category_names' and 'block_types'.
-            user_id (UUID): UUID of the user performing the search.
-
-        Returns:
-            Optional[List[Dict[str, Any]]]: List of blocks matching the search criteria, or None if an error occurs.
-        """
-        try:
-            blocks = await self.taxonomy_service.search_blocks(search_filters)
-            if blocks is not None:
-                return blocks
-            else:
-                print("No blocks found matching the search criteria.")
-                return []
-=======
->>>>>>> 0c145e05
         except Exception as e:
             print(f"An error occurred during block deletion: {e}")
             import traceback
@@ -296,11 +247,7 @@
                     "user_id": str(user_id),
                     "action_type": "READ",  # Use 'READ' for searches
                     "entity_type": "block",  # If 'block_search' is not in enum, use 'block'
-<<<<<<< HEAD
-                    "entity_id": str(uuid4()),  # Consider revising if needed
-=======
                     "entity_id": blocks[0].block_id,  # TODO: temporary using first block id
->>>>>>> 0c145e05
                     "details": {
                         "search_filters": search_filters,
                         "results_count": len(blocks)
@@ -315,46 +262,8 @@
 
                 return [block.dict() for block in blocks]
         except Exception as e:
-<<<<<<< HEAD
-            print(f"An error occurred during perform_search: {e}")
-            print(traceback.format_exc())
-            return None
-        
-    async def perform_similarity_search(self, query: List[float], top_k: int, user_id: UUID) -> Optional[List[Dict[str, Any]]]:
-        """
-        Performs a similarity search based on a query vector.
-
-        Args:
-            query (List[float]): Query vector for similarity search.
-            top_k (int): Number of results to return.
-            user_id (UUID): UUID of the user performing the search.
-
-        Returns:
-            Optional[List[Dict[str, Any]]]: List of blocks matching the search criteria, or None if an error occurs.
-        """
-        try:
-            blocks = await self.block_service.search_blocks_by_vector_similarity(query, top_k)
-            
-            # Audit Logging for Similarity Search
-            audit_log = {
-                "user_id": str(user_id),
-                "action_type": "READ",
-                "entity_type": "block",
-                "entity_id": str(uuid4()),
-                "details": {
-                    "top_k": top_k,
-                    "results_count": len(blocks) if blocks is not None else 0
-                }
-            }
-            await self.audit_service.create_audit_log(audit_log)
-
-            return blocks if blocks is not None else []
-        except Exception as e:
-            print(f"An error occurred during similarity search: {e}")
-=======
             print(f"An error occurred during search blocks: {e}")
             import traceback
->>>>>>> 0c145e05
             print(traceback.format_exc())
             return None
 
@@ -444,23 +353,6 @@
             else:
                 print("Block update failed.")
 
-<<<<<<< HEAD
-    # Step 6: Perform a similarity search
-    print("\nStep 6: Performing a similarity search...")
-    query = [0.1] * 512  # Example query vector
-    top_k = 5  # Number of results to return
-    similarity_results = await controller.perform_similarity_search(query, top_k, user_id)
-    if similarity_results is not None:
-        print(f"Found {len(similarity_results)} similar block(s):")
-        for blk in similarity_results:
-            print(f"- Block ID: {blk['block_id']}, Name: {blk['name']}, Type: {blk['block_type']}")
-    else:
-        print("Error happened during similarity search.")
-
-    print("\nDisconnecting from database...")
-    await database.prisma.disconnect()
-    print("Test completed.")
-=======
         # Step 4: Perform a search based on taxonomy filters
         print("\nStep 4: Performing a search for blocks with 'Climate Data' category and block type 'model'...")
         search_filters = {
@@ -491,7 +383,6 @@
         print("\nDisconnecting from database...")
         await prisma.disconnect()
         print("Test completed.")
->>>>>>> 0c145e05
 
 if __name__ == "__main__":
     asyncio.run(main())