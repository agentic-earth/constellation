--- conflicted
+++ resolved
@@ -1,9 +1,3 @@
-<<<<<<< HEAD
-Log file initialized on 2024-10-13 18:08:45.972597
-2024-10-13 18:08:45,972 - Database - INFO - Attempting to connect to database with URL: DATABASE_URL
-2024-10-13 18:08:46,553 - Database - INFO - Prisma Client connected successfully.
-2024-10-13 18:08:50,371 - Database - INFO - Prisma Client disconnected successfully.
-=======
 Log file initialized on 2024-10-14 18:55:32.754424
 2024-10-14 18:55:32,754 - Database - INFO - Attempting to connect to database with URL: DATABASE_URL
 2024-10-14 18:55:33,185 - Database - INFO - Prisma Client connected successfully.
@@ -11,5 +5,4 @@
 2024-10-14 18:55:33,191 - Database - INFO - Supabase Client connected successfully.
 2024-10-14 18:55:33,192 - Database - INFO - Attempting to connect to Supabase Admin with URL: 
 2024-10-14 18:55:33,198 - Database - INFO - Supabase Admin Client connected successfully.
-2024-10-14 18:55:37,162 - Database - INFO - Prisma Client disconnected successfully.
->>>>>>> b7fa38fa
+2024-10-14 18:55:37,162 - Database - INFO - Prisma Client disconnected successfully.