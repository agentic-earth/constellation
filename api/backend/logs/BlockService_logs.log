--- conflicted
+++ resolved
@@ -1,9 +1,3 @@
-<<<<<<< HEAD
-Log file initialized on 2024-10-15 00:26:58.981597
-2024-10-15 00:26:58,981 - BlockService - ERROR - Failed to create block - error=Could not find field at `createOneBlock.data.text`
-2024-10-15 00:26:58,983 - BlockService - ERROR - Failed to create block - error=Could not find field at `createOneBlock.data.text`
-2024-10-15 00:26:58,986 - BlockService - ERROR - Failed to create block - error=Could not find field at `createOneBlock.data.text`
-=======
 Log file initialized on 2024-10-13 21:55:09.694523
 2024-10-13 21:55:09,694 - BlockService - INFO - Block created successfully. - block_id=509823a4-b479-43b7-96c0-89706b9e2004 - block_name=TestBlock3
 2024-10-13 21:55:09,761 - BlockService - INFO - Block created successfully. - block_id=7126d40d-cfbc-440b-b6d7-7a33f67cc3aa - block_name=TestBlock5
@@ -11,5 +5,4 @@
 2024-10-13 21:55:10,020 - BlockService - INFO - Block retrieved successfully. - block_id=7126d40d-cfbc-440b-b6d7-7a33f67cc3aa - block_name=TestBlock5
 2024-10-13 21:55:10,151 - BlockService - INFO - Block retrieved successfully by name. - block_id=7126d40d-cfbc-440b-b6d7-7a33f67cc3aa - block_name=TestBlock5
 2024-10-13 21:55:10,281 - BlockService - INFO - Block updated successfully. - block_id=7126d40d-cfbc-440b-b6d7-7a33f67cc3aa - updated_fields=['description', 'updated_at']
-2024-10-13 21:55:10,925 - BlockService - INFO - Block deleted successfully. - block_id=7126d40d-cfbc-440b-b6d7-7a33f67cc3aa
->>>>>>> 56ff44f5
+2024-10-13 21:55:10,925 - BlockService - INFO - Block deleted successfully. - block_id=7126d40d-cfbc-440b-b6d7-7a33f67cc3aa