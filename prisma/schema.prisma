generator client {
  provider             = "prisma-client-py"
  previewFeatures      = ["postgresqlExtensions"]
  interface            = "asyncio"
  recursive_type_depth = 5
}

datasource db {
  provider   = "postgresql"
  url        = env("DATABASE_URL")
  extensions = [uuid_ossp(map: "uuid-ossp", schema: "extensions"), vector(schema: "extensions")]
}

model AlembicVersion {
  version_num String @id @db.VarChar(32)
}


model AuditLog {
  log_id      String              @id @default(dbgenerated("uuid_generate_v4()")) @db.Uuid
  user_id     String              @db.Uuid
  action_type ActionTypeEnum
  entity_type AuditEntityTypeEnum
  entity_id   String              @db.Uuid
  timestamp   DateTime            @default(now()) @db.Timestamptz(6)
  details     Json                @default("{}")
}

model Block {
  block_id                                          String                          @id @default(dbgenerated("uuid_generate_v4()")) @db.Uuid
  name                                              String                          @unique @db.VarChar(255)
  block_type                                        BlockTypeEnum
  description                                       String?
  created_at                                        DateTime                        @default(now()) @db.Timestamptz(6)
  updated_at                                        DateTime                        @default(now()) @db.Timestamptz(6)
  vector                                            Unsupported("vector")?
  current_version_id                                String?                         @db.Uuid
  EdgeVersion_Block_current_version_idToEdgeVersion EdgeVersion?                    @relation("Block_current_version_idToEdgeVersion", fields: [current_version_id], references: [version_id], onUpdate: NoAction, map: "fk_block_current_version")
  BlockCategory                                     BlockCategory[]
  Edge_Edge_source_block_idToBlock                  Edge[]                          @relation("Edge_source_block_idToBlock")
  Edge_Edge_target_block_idToBlock                  Edge[]                          @relation("Edge_target_block_idToBlock")
  EdgeVerification                                  EdgeVerification[]
  EdgeVerificationBlockRelation                     EdgeVerificationBlockRelation[]
  EdgeVersion_EdgeVersion_block_idToBlock           EdgeVersion[]                   @relation("EdgeVersion_block_idToBlock")
  PipelineBlock                                     PipelineBlock[]

  @@index([vector], map: "idx_blocks_vector")
}

model BlockCategory {
  block_category_id String   @id @default(dbgenerated("uuid_generate_v4()")) @db.Uuid
  block_id          String   @db.Uuid
  category_id       String   @db.Uuid
  Block             Block    @relation(fields: [block_id], references: [block_id], onDelete: Cascade, onUpdate: NoAction, map: "fk_blockcategory_block")
  Category          Category @relation(fields: [category_id], references: [category_id], onDelete: Cascade, onUpdate: NoAction, map: "fk_blockcategory_category")

  @@unique([block_id, category_id], map: "unique_block_category")
  @@index([block_id], map: "idx_block_category_block_id")
  @@index([category_id], map: "idx_block_category_category_id")
}

model Category {
  category_id    String          @id @default(dbgenerated("uuid_generate_v4()")) @db.Uuid
  name           String          @unique @db.VarChar(255)
  parent_id      String?         @db.Uuid
  created_at     DateTime        @default(now()) @db.Timestamptz(6)
  updated_at     DateTime        @default(now()) @db.Timestamptz(6)
  BlockCategory  BlockCategory[]
  Category       Category?       @relation("CategoryToCategory", fields: [parent_id], references: [category_id], onUpdate: NoAction, map: "fk_category_parent")
  other_Category Category[]      @relation("CategoryToCategory")
}

model Edge {
  edge_id                           String                          @id @default(dbgenerated("uuid_generate_v4()")) @db.Uuid
  source_block_id                   String                          @db.Uuid
  target_block_id                   String                          @db.Uuid
  created_at                        DateTime                        @default(now()) @db.Timestamptz(6)
  updated_at                        DateTime                        @default(now()) @db.Timestamptz(6)
  Block_Edge_source_block_idToBlock Block                           @relation("Edge_source_block_idToBlock", fields: [source_block_id], references: [block_id], onDelete: Cascade, onUpdate: NoAction, map: "fk_edge_source_block")
  Block_Edge_target_block_idToBlock Block                           @relation("Edge_target_block_idToBlock", fields: [target_block_id], references: [block_id], onDelete: Cascade, onUpdate: NoAction, map: "fk_edge_target_block")
  EdgeVerification                  EdgeVerification[]
  EdgeVerificationBlockRelation     EdgeVerificationBlockRelation[]
  EdgeVersion                       EdgeVersion[]
  PipelineEdge                      PipelineEdge[]

  @@index([source_block_id], map: "idx_edge_source_block_id")
  @@index([target_block_id], map: "idx_edge_target_block_id")
}

model EdgeVerification {
  verification_id String                 @id @default(dbgenerated("uuid_generate_v4()")) @db.Uuid
  edge_id         String                 @db.Uuid
  status          VerificationStatusEnum
  verified_at     DateTime?              @db.Timestamptz(6)
  block_id        String                 @db.Uuid
  Block           Block                  @relation(fields: [block_id], references: [block_id], onDelete: Cascade, onUpdate: NoAction, map: "fk_edgeverification_block")
  Edge            Edge                   @relation(fields: [edge_id], references: [edge_id], onDelete: Cascade, onUpdate: NoAction, map: "fk_edgeverification_edge")

  @@index([edge_id], map: "idx_edge_verification_edge_id")
}

model EdgeVerificationBlockRelation {
  verification_id String @id @default(dbgenerated("uuid_generate_v4()")) @db.Uuid
  edge_id         String @db.Uuid
  block_id        String @db.Uuid
  Block           Block  @relation(fields: [block_id], references: [block_id], onDelete: Cascade, onUpdate: NoAction, map: "fk_evbr_block")
  Edge            Edge   @relation(fields: [edge_id], references: [edge_id], onDelete: Cascade, onUpdate: NoAction, map: "fk_evbr_edge")

  @@index([edge_id], map: "idx_edge_verification_edge_id_evbr")
}

model EdgeVersion {
  version_id                                  String   @id @default(dbgenerated("uuid_generate_v4()")) @db.Uuid
  edge_id                                     String   @db.Uuid
  block_id                                    String   @db.Uuid
  version                                     Int
  data                                        Json     @default("{}")
  created_at                                  DateTime @default(now()) @db.Timestamptz(6)
  Block_Block_current_version_idToEdgeVersion Block[]  @relation("Block_current_version_idToEdgeVersion")
  Block_EdgeVersion_block_idToBlock           Block    @relation("EdgeVersion_block_idToBlock", fields: [block_id], references: [block_id], onDelete: Cascade, onUpdate: NoAction, map: "fk_edgeversion_block")
  Edge                                        Edge     @relation(fields: [edge_id], references: [edge_id], onDelete: Cascade, onUpdate: NoAction, map: "fk_edgeversion_edge")

  @@index([block_id], map: "idx_edge_version_block_id")
  @@index([edge_id], map: "idx_edge_version_edge_id")
}

model Pipeline {
  pipeline_id   String          @id @default(dbgenerated("uuid_generate_v4()")) @db.Uuid
  name          String          @unique @db.VarChar(255)
  description   String?
  created_at    DateTime        @default(now()) @db.Timestamptz(6)
  updated_at    DateTime        @default(now()) @db.Timestamptz(6)
  user_id       String          @db.Uuid
  Profile       Profile         @relation(fields: [user_id], references: [auth_uid], onDelete: Cascade, onUpdate: NoAction, map: "fk_pipeline_user")
  PipelineBlock PipelineBlock[]
  PipelineEdge  PipelineEdge[]
}

model PipelineBlock {
  pipeline_block_id String   @id @default(dbgenerated("uuid_generate_v4()")) @db.Uuid
  pipeline_id       String   @db.Uuid
  block_id          String   @db.Uuid
  order             Int      @default(0)
  Block             Block    @relation(fields: [block_id], references: [block_id], onDelete: Cascade, onUpdate: NoAction, map: "fk_pipelineblock_block")
  Pipeline          Pipeline @relation(fields: [pipeline_id], references: [pipeline_id], onDelete: Cascade, onUpdate: NoAction, map: "fk_pipelineblock_pipeline")

  @@unique([pipeline_id, block_id], map: "unique_pipeline_block")
  @@index([block_id], map: "idx_pipeline_block_block_id")
  @@index([pipeline_id], map: "idx_pipeline_block_pipeline_id")
}

model PipelineEdge {
  pipeline_edge_id String   @id @default(dbgenerated("uuid_generate_v4()")) @db.Uuid
  pipeline_id      String   @db.Uuid
  edge_id          String   @db.Uuid
  order            Int      @default(0)
  Edge             Edge     @relation(fields: [edge_id], references: [edge_id], onDelete: Cascade, onUpdate: NoAction, map: "fk_pipelineedge_edge")
  Pipeline         Pipeline @relation(fields: [pipeline_id], references: [pipeline_id], onDelete: Cascade, onUpdate: NoAction, map: "fk_pipelineedge_pipeline")

  @@unique([pipeline_id, edge_id], map: "unique_pipeline_edge")
  @@index([edge_id], map: "idx_pipeline_edge_edge_id")
  @@index([pipeline_id], map: "idx_pipeline_edge_pipeline_id")
}

model Profile {
<<<<<<< HEAD
  id          String      @id @default(uuid()) @db.Uuid
  userId      String      @unique
=======
  auth_uid    String      @id @default(uuid()) @db.Uuid
>>>>>>> 91f3840d
  username    String      @unique @db.VarChar(255)
  email       String      @unique @db.VarChar(255)
  role        String      @default("user") @db.VarChar(50)
  created_at  DateTime    @default(now()) @db.Timestamptz(6)
  updated_at  DateTime    @default(now()) @db.Timestamptz(6)
  ApiKey      ApiKey[]
  Pipeline    Pipeline[]

<<<<<<< HEAD
  @@map("profiles")
=======
  // @@map("profiles")
>>>>>>> 91f3840d
}

model ApiKey {
  api_key_id        String  @id @default(dbgenerated("uuid_generate_v4()")) @db.Uuid
  user_id           String  @db.Uuid
  encrypted_api_key String
  created_at        DateTime @default(now()) @db.Timestamptz(6)
  expires_at        DateTime @db.Timestamptz(6)
  is_active         Boolean @default(true)
<<<<<<< HEAD
  Profile           Profile @relation(fields: [user_id], references: [userId], onDelete: Cascade, onUpdate: NoAction, map: "fk_api_key_user")
=======
  Profile           Profile @relation(fields: [user_id], references: [auth_uid], onDelete: Cascade, onUpdate: NoAction, map: "fk_api_key_user")
>>>>>>> 91f3840d
}

enum ActionTypeEnum {
  CREATE
  READ
  UPDATE
  DELETE
}

enum AuditEntityTypeEnum {
  block
  edge
  pipeline
  taxonomy
  metadata
  profile
  api_key
  code_repo
  docker_image
  verification
}

enum BlockTypeEnum {
  dataset
  model
}

enum BuildStatusEnum {
  pending
  success
  failed
}

enum DependencyTypeEnum {
  internal
  external
}

enum EntityTypeEnum {
  block
  edge
}

enum VerificationStatusEnum {
  pending
  passed
  failed
}<|MERGE_RESOLUTION|>--- conflicted
+++ resolved
@@ -163,12 +163,7 @@
 }
 
 model Profile {
-<<<<<<< HEAD
-  id          String      @id @default(uuid()) @db.Uuid
-  userId      String      @unique
-=======
   auth_uid    String      @id @default(uuid()) @db.Uuid
->>>>>>> 91f3840d
   username    String      @unique @db.VarChar(255)
   email       String      @unique @db.VarChar(255)
   role        String      @default("user") @db.VarChar(50)
@@ -177,11 +172,7 @@
   ApiKey      ApiKey[]
   Pipeline    Pipeline[]
 
-<<<<<<< HEAD
-  @@map("profiles")
-=======
   // @@map("profiles")
->>>>>>> 91f3840d
 }
 
 model ApiKey {
@@ -191,11 +182,7 @@
   created_at        DateTime @default(now()) @db.Timestamptz(6)
   expires_at        DateTime @db.Timestamptz(6)
   is_active         Boolean @default(true)
-<<<<<<< HEAD
-  Profile           Profile @relation(fields: [user_id], references: [userId], onDelete: Cascade, onUpdate: NoAction, map: "fk_api_key_user")
-=======
   Profile           Profile @relation(fields: [user_id], references: [auth_uid], onDelete: Cascade, onUpdate: NoAction, map: "fk_api_key_user")
->>>>>>> 91f3840d
 }
 
 enum ActionTypeEnum {
